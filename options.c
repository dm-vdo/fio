#include <stdio.h>
#include <stdlib.h>
#include <unistd.h>
#include <ctype.h>
#include <string.h>
#include <assert.h>
#include <libgen.h>
#include <fcntl.h>
#include <sys/types.h>
#include <sys/stat.h>

#include "fio.h"
#include "verify.h"
#include "parse.h"
#include "lib/fls.h"
#include "options.h"

#include "crc/crc32c.h"

/*
 * Check if mmap/mmaphuge has a :/foo/bar/file at the end. If so, return that.
 */
static char *get_opt_postfix(const char *str)
{
	char *p = strstr(str, ":");

	if (!p)
		return NULL;

	p++;
	strip_blank_front(&p);
	strip_blank_end(p);
	return strdup(p);
}

static int converthexchartoint(char a)
{
	int base;

	switch (a) {
	case '0'...'9':
		base = '0';
		break;
	case 'A'...'F':
		base = 'A' - 10;
		break;
	case 'a'...'f':
		base = 'a' - 10;
		break;
	default:
		base = 0;
	}
	return a - base;
}

static int bs_cmp(const void *p1, const void *p2)
{
	const struct bssplit *bsp1 = p1;
	const struct bssplit *bsp2 = p2;

	return bsp1->perc < bsp2->perc;
}

static int bssplit_ddir(struct thread_options *o, int ddir, char *str)
{
	struct bssplit *bssplit;
	unsigned int i, perc, perc_missing;
	unsigned int max_bs, min_bs;
	long long val;
	char *fname;

	o->bssplit_nr[ddir] = 4;
	bssplit = malloc(4 * sizeof(struct bssplit));

	i = 0;
	max_bs = 0;
	min_bs = -1;
	while ((fname = strsep(&str, ":")) != NULL) {
		char *perc_str;

		if (!strlen(fname))
			break;

		/*
		 * grow struct buffer, if needed
		 */
		if (i == o->bssplit_nr[ddir]) {
			o->bssplit_nr[ddir] <<= 1;
			bssplit = realloc(bssplit, o->bssplit_nr[ddir]
						  * sizeof(struct bssplit));
		}

		perc_str = strstr(fname, "/");
		if (perc_str) {
			*perc_str = '\0';
			perc_str++;
			perc = atoi(perc_str);
			if (perc > 100)
				perc = 100;
			else if (!perc)
				perc = -1;
		} else
			perc = -1;

		if (str_to_decimal(fname, &val, 1, o)) {
			log_err("fio: bssplit conversion failed\n");
			free(o->bssplit);
			return 1;
		}

		if (val > max_bs)
			max_bs = val;
		if (val < min_bs)
			min_bs = val;

		bssplit[i].bs = val;
		bssplit[i].perc = perc;
		i++;
	}

	o->bssplit_nr[ddir] = i;

	/*
	 * Now check if the percentages add up, and how much is missing
	 */
	perc = perc_missing = 0;
	for (i = 0; i < o->bssplit_nr[ddir]; i++) {
		struct bssplit *bsp = &bssplit[i];

		if (bsp->perc == (unsigned char) -1)
			perc_missing++;
		else
			perc += bsp->perc;
	}

	if (perc > 100) {
		log_err("fio: bssplit percentages add to more than 100%%\n");
		free(bssplit);
		return 1;
	}
	/*
	 * If values didn't have a percentage set, divide the remains between
	 * them.
	 */
	if (perc_missing) {
		for (i = 0; i < o->bssplit_nr[ddir]; i++) {
			struct bssplit *bsp = &bssplit[i];

			if (bsp->perc == (unsigned char) -1)
				bsp->perc = (100 - perc) / perc_missing;
		}
	}

	o->min_bs[ddir] = min_bs;
	o->max_bs[ddir] = max_bs;

	/*
	 * now sort based on percentages, for ease of lookup
	 */
	qsort(bssplit, o->bssplit_nr[ddir], sizeof(struct bssplit), bs_cmp);
	o->bssplit[ddir] = bssplit;
	return 0;
}

static int str_bssplit_cb(void *data, const char *input)
{
	struct thread_data *td = data;
	char *str, *p, *odir, *ddir;
	int ret = 0;

	p = str = strdup(input);

	strip_blank_front(&str);
	strip_blank_end(str);

	odir = strchr(str, ',');
	if (odir) {
		ddir = strchr(odir + 1, ',');
		if (ddir) {
			ret = bssplit_ddir(&td->o, DDIR_TRIM, ddir + 1);
			if (!ret)
				*ddir = '\0';
		} else {
			char *op;

			op = strdup(odir + 1);
			ret = bssplit_ddir(&td->o, DDIR_TRIM, op);

			free(op);
		}
		if (!ret)
			ret = bssplit_ddir(&td->o, DDIR_WRITE, odir + 1);
		if (!ret) {
			*odir = '\0';
			ret = bssplit_ddir(&td->o, DDIR_READ, str);
		}
	} else {
		char *op;

		op = strdup(str);
		ret = bssplit_ddir(&td->o, DDIR_WRITE, op);
		free(op);

		if (!ret) {
			op = strdup(str);
			ret = bssplit_ddir(&td->o, DDIR_TRIM, op);
			free(op);
		}
		ret = bssplit_ddir(&td->o, DDIR_READ, str);
	}

	free(p);
	return ret;
}

static int str2error(char *str)
{
	const char *err[] = { "EPERM", "ENOENT", "ESRCH", "EINTR", "EIO",
			    "ENXIO", "E2BIG", "ENOEXEC", "EBADF",
			    "ECHILD", "EAGAIN", "ENOMEM", "EACCES",
			    "EFAULT", "ENOTBLK", "EBUSY", "EEXIST",
			    "EXDEV", "ENODEV", "ENOTDIR", "EISDIR",
			    "EINVAL", "ENFILE", "EMFILE", "ENOTTY",
			    "ETXTBSY","EFBIG", "ENOSPC", "ESPIPE",
			    "EROFS","EMLINK", "EPIPE", "EDOM", "ERANGE" };
	int i = 0, num = sizeof(err) / sizeof(void *);

	while (i < num) {
		if (!strcmp(err[i], str))
			return i + 1;
		i++;
	}
	return 0;
}

static int ignore_error_type(struct thread_data *td, int etype, char *str)
{
	unsigned int i;
	int *error;
	char *fname;

	if (etype >= ERROR_TYPE_CNT) {
		log_err("Illegal error type\n");
		return 1;
	}

	td->o.ignore_error_nr[etype] = 4;
	error = malloc(4 * sizeof(struct bssplit));

	i = 0;
	while ((fname = strsep(&str, ":")) != NULL) {

		if (!strlen(fname))
			break;

		/*
		 * grow struct buffer, if needed
		 */
		if (i == td->o.ignore_error_nr[etype]) {
			td->o.ignore_error_nr[etype] <<= 1;
			error = realloc(error, td->o.ignore_error_nr[etype]
						  * sizeof(int));
		}
		if (fname[0] == 'E') {
			error[i] = str2error(fname);
		} else {
			error[i] = atoi(fname);
			if (error[i] < 0)
				error[i] = error[i];
		}
		if (!error[i]) {
			log_err("Unknown error %s, please use number value \n",
				  fname);
			return 1;
		}
		i++;
	}
	if (i) {
		td->o.continue_on_error |= 1 << etype;
		td->o.ignore_error_nr[etype] = i;
		td->o.ignore_error[etype] = error;
	}
	return 0;

}

static int str_ignore_error_cb(void *data, const char *input)
{
	struct thread_data *td = data;
	char *str, *p, *n;
	int type = 0, ret = 1;
	p = str = strdup(input);

	strip_blank_front(&str);
	strip_blank_end(str);

	while (p) {
		n = strchr(p, ',');
		if (n)
			*n++ = '\0';
		ret = ignore_error_type(td, type, p);
		if (ret)
			break;
		p = n;
		type++;
	}
	free(str);
	return ret;
}

static int str_rw_cb(void *data, const char *str)
{
	struct thread_data *td = data;
	struct thread_options *o = &td->o;
	char *nr = get_opt_postfix(str);

	o->ddir_seq_nr = 1;
	o->ddir_seq_add = 0;

	if (!nr)
		return 0;

	if (td_random(td))
		o->ddir_seq_nr = atoi(nr);
	else {
		long long val;

		if (str_to_decimal(nr, &val, 1, o)) {
			log_err("fio: rw postfix parsing failed\n");
			free(nr);
			return 1;
		}

		o->ddir_seq_add = val;
	}

	free(nr);
	return 0;
}

static int str_mem_cb(void *data, const char *mem)
{
	struct thread_data *td = data;

	if (td->o.mem_type == MEM_MMAPHUGE || td->o.mem_type == MEM_MMAP)
		td->o.mmapfile = get_opt_postfix(mem);

	return 0;
}

static int fio_clock_source_cb(void *data, const char *str)
{
	struct thread_data *td = data;

	fio_clock_source = td->o.clocksource;
	fio_clock_source_set = 1;
	fio_clock_init();
	return 0;
}

static int str_rwmix_read_cb(void *data, unsigned long long *val)
{
	struct thread_data *td = data;

	td->o.rwmix[DDIR_READ] = *val;
	td->o.rwmix[DDIR_WRITE] = 100 - *val;
	return 0;
}

static int str_rwmix_write_cb(void *data, unsigned long long *val)
{
	struct thread_data *td = data;

	td->o.rwmix[DDIR_WRITE] = *val;
	td->o.rwmix[DDIR_READ] = 100 - *val;
	return 0;
}

static int str_exitall_cb(void)
{
	exitall_on_terminate = 1;
	return 0;
}

#ifdef FIO_HAVE_CPU_AFFINITY
static int str_cpumask_cb(void *data, unsigned long long *val)
{
	struct thread_data *td = data;
	unsigned int i;
	long max_cpu;
	int ret;

	ret = fio_cpuset_init(&td->o.cpumask);
	if (ret < 0) {
		log_err("fio: cpuset_init failed\n");
		td_verror(td, ret, "fio_cpuset_init");
		return 1;
	}

	max_cpu = cpus_online();

	for (i = 0; i < sizeof(int) * 8; i++) {
		if ((1 << i) & *val) {
			if (i > max_cpu) {
				log_err("fio: CPU %d too large (max=%ld)\n", i,
								max_cpu);
				return 1;
			}
			dprint(FD_PARSE, "set cpu allowed %d\n", i);
			fio_cpu_set(&td->o.cpumask, i);
		}
	}

	td->o.cpumask_set = 1;
	return 0;
}

static int set_cpus_allowed(struct thread_data *td, os_cpu_mask_t *mask,
			    const char *input)
{
	char *cpu, *str, *p;
	long max_cpu;
	int ret = 0;

	ret = fio_cpuset_init(mask);
	if (ret < 0) {
		log_err("fio: cpuset_init failed\n");
		td_verror(td, ret, "fio_cpuset_init");
		return 1;
	}

	p = str = strdup(input);

	strip_blank_front(&str);
	strip_blank_end(str);

	max_cpu = cpus_online();

	while ((cpu = strsep(&str, ",")) != NULL) {
		char *str2, *cpu2;
		int icpu, icpu2;

		if (!strlen(cpu))
			break;

		str2 = cpu;
		icpu2 = -1;
		while ((cpu2 = strsep(&str2, "-")) != NULL) {
			if (!strlen(cpu2))
				break;

			icpu2 = atoi(cpu2);
		}

		icpu = atoi(cpu);
		if (icpu2 == -1)
			icpu2 = icpu;
		while (icpu <= icpu2) {
			if (icpu >= FIO_MAX_CPUS) {
				log_err("fio: your OS only supports up to"
					" %d CPUs\n", (int) FIO_MAX_CPUS);
				ret = 1;
				break;
			}
			if (icpu > max_cpu) {
				log_err("fio: CPU %d too large (max=%ld)\n",
							icpu, max_cpu);
				ret = 1;
				break;
			}

			dprint(FD_PARSE, "set cpu allowed %d\n", icpu);
			fio_cpu_set(mask, icpu);
			icpu++;
		}
		if (ret)
			break;
	}

	free(p);
	if (!ret)
		td->o.cpumask_set = 1;
	return ret;
}

static int str_cpus_allowed_cb(void *data, const char *input)
{
	struct thread_data *td = data;
	int ret;

	ret = set_cpus_allowed(td, &td->o.cpumask, input);
	if (!ret)
		td->o.cpumask_set = 1;

	return ret;
}

static int str_verify_cpus_allowed_cb(void *data, const char *input)
{
	struct thread_data *td = data;
	int ret;

	ret = set_cpus_allowed(td, &td->o.verify_cpumask, input);
	if (!ret)
		td->o.verify_cpumask_set = 1;

	return ret;
}
#endif

#ifdef CONFIG_LIBNUMA
static int str_numa_cpunodes_cb(void *data, char *input)
{
	struct thread_data *td = data;

	/* numa_parse_nodestring() parses a character string list
	 * of nodes into a bit mask. The bit mask is allocated by
	 * numa_allocate_nodemask(), so it should be freed by
	 * numa_free_nodemask().
	 */
	td->o.numa_cpunodesmask = numa_parse_nodestring(input);
	if (td->o.numa_cpunodesmask == NULL) {
		log_err("fio: numa_parse_nodestring failed\n");
		td_verror(td, 1, "str_numa_cpunodes_cb");
		return 1;
	}

	td->o.numa_cpumask_set = 1;
	return 0;
}

static int str_numa_mpol_cb(void *data, char *input)
{
	struct thread_data *td = data;
	const char * const policy_types[] =
		{ "default", "prefer", "bind", "interleave", "local" };
	int i;

	char *nodelist = strchr(input, ':');
	if (nodelist) {
		/* NUL-terminate mode */
		*nodelist++ = '\0';
	}

	for (i = 0; i <= MPOL_LOCAL; i++) {
		if (!strcmp(input, policy_types[i])) {
			td->o.numa_mem_mode = i;
			break;
		}
	}
	if (i > MPOL_LOCAL) {
		log_err("fio: memory policy should be: default, prefer, bind, interleave, local\n");
		goto out;
	}

	switch (td->o.numa_mem_mode) {
	case MPOL_PREFERRED:
		/*
		 * Insist on a nodelist of one node only
		 */
		if (nodelist) {
			char *rest = nodelist;
			while (isdigit(*rest))
				rest++;
			if (*rest) {
				log_err("fio: one node only for \'prefer\'\n");
				goto out;
			}
		} else {
			log_err("fio: one node is needed for \'prefer\'\n");
			goto out;
		}
		break;
	case MPOL_INTERLEAVE:
		/*
		 * Default to online nodes with memory if no nodelist
		 */
		if (!nodelist)
			nodelist = strdup("all");
		break;
	case MPOL_LOCAL:
	case MPOL_DEFAULT:
		/*
		 * Don't allow a nodelist
		 */
		if (nodelist) {
			log_err("fio: NO nodelist for \'local\'\n");
			goto out;
		}
		break;
	case MPOL_BIND:
		/*
		 * Insist on a nodelist
		 */
		if (!nodelist) {
			log_err("fio: a nodelist is needed for \'bind\'\n");
			goto out;
		}
		break;
	}


	/* numa_parse_nodestring() parses a character string list
	 * of nodes into a bit mask. The bit mask is allocated by
	 * numa_allocate_nodemask(), so it should be freed by
	 * numa_free_nodemask().
	 */
	switch (td->o.numa_mem_mode) {
	case MPOL_PREFERRED:
		td->o.numa_mem_prefer_node = atoi(nodelist);
		break;
	case MPOL_INTERLEAVE:
	case MPOL_BIND:
		td->o.numa_memnodesmask = numa_parse_nodestring(nodelist);
		if (td->o.numa_memnodesmask == NULL) {
			log_err("fio: numa_parse_nodestring failed\n");
			td_verror(td, 1, "str_numa_memnodes_cb");
			return 1;
		}
		break;
	case MPOL_LOCAL:
	case MPOL_DEFAULT:
	default:
		break;
	}

	td->o.numa_memmask_set = 1;
	return 0;

out:
	return 1;
}
#endif

static int str_fst_cb(void *data, const char *str)
{
	struct thread_data *td = data;
	char *nr = get_opt_postfix(str);

	td->file_service_nr = 1;
	if (nr) {
		td->file_service_nr = atoi(nr);
		free(nr);
	}

	return 0;
}

#ifdef CONFIG_SYNC_FILE_RANGE
static int str_sfr_cb(void *data, const char *str)
{
	struct thread_data *td = data;
	char *nr = get_opt_postfix(str);

	td->sync_file_range_nr = 1;
	if (nr) {
		td->sync_file_range_nr = atoi(nr);
		free(nr);
	}

	return 0;
}
#endif

static int str_random_distribution_cb(void *data, const char *str)
{
	struct thread_data *td = data;
	double val;
	char *nr;

	if (td->o.random_distribution == FIO_RAND_DIST_ZIPF)
		val = 1.1;
	else if (td->o.random_distribution == FIO_RAND_DIST_PARETO)
		val = 0.2;
	else
		return 0;

	nr = get_opt_postfix(str);
	if (nr && !str_to_float(nr, &val)) {
		log_err("fio: random postfix parsing failed\n");
		free(nr);
		return 1;
	}

	free(nr);

	if (td->o.random_distribution == FIO_RAND_DIST_ZIPF) {
		if (val == 1.00) {
			log_err("fio: zipf theta must different than 1.0\n");
			return 1;
		}
		td->o.zipf_theta.u.f = val;
	} else {
		if (val <= 0.00 || val >= 1.00) {
			log_err("fio: pareto input out of range (0 < input < 1.0)\n");
			return 1;
		}
		td->o.pareto_h.u.f = val;
	}

	return 0;
}

/*
 * Return next file in the string. Files are separated with ':'. If the ':'
 * is escaped with a '\', then that ':' is part of the filename and does not
 * indicate a new file.
 */
static char *get_next_file_name(char **ptr)
{
	char *str = *ptr;
	char *p, *start;

	if (!str || !strlen(str))
		return NULL;

	start = str;
	do {
		/*
		 * No colon, we are done
		 */
		p = strchr(str, ':');
		if (!p) {
			*ptr = NULL;
			break;
		}

		/*
		 * We got a colon, but it's the first character. Skip and
		 * continue
		 */
		if (p == start) {
			str = ++start;
			continue;
		}

		if (*(p - 1) != '\\') {
			*p = '\0';
			*ptr = p + 1;
			break;
		}

		memmove(p - 1, p, strlen(p) + 1);
		str = p;
	} while (1);

	return start;
}

static int str_filename_cb(void *data, const char *input)
{
	struct thread_data *td = data;
	char *fname, *str, *p;

	p = str = strdup(input);

	strip_blank_front(&str);
	strip_blank_end(str);

	if (!td->files_index)
		td->o.nr_files = 0;

	while ((fname = get_next_file_name(&str)) != NULL) {
		if (!strlen(fname))
			break;
		add_file(td, fname);
		td->o.nr_files++;
	}

	free(p);
	return 0;
}

static int str_directory_cb(void *data, const char fio_unused *str)
{
	struct thread_data *td = data;
	struct stat sb;

	if (lstat(td->o.directory, &sb) < 0) {
		int ret = errno;

		log_err("fio: %s is not a directory\n", td->o.directory);
		td_verror(td, ret, "lstat");
		return 1;
	}
	if (!S_ISDIR(sb.st_mode)) {
		log_err("fio: %s is not a directory\n", td->o.directory);
		return 1;
	}

	return 0;
}

static int str_opendir_cb(void *data, const char fio_unused *str)
{
	struct thread_data *td = data;

	if (!td->files_index)
		td->o.nr_files = 0;

	return add_dir_files(td, td->o.opendir);
}

static int str_verify_pattern_cb(void *data, const char *input)
{
	struct thread_data *td = data;
	long off;
	int i = 0, j = 0, len, k, base = 10;
	char *loc1, *loc2;

	loc1 = strstr(input, "0x");
	loc2 = strstr(input, "0X");
	if (loc1 || loc2)
		base = 16;
	off = strtol(input, NULL, base);
	if (off != LONG_MAX || errno != ERANGE) {
		while (off) {
			td->o.verify_pattern[i] = off & 0xff;
			off >>= 8;
			i++;
		}
	} else {
		len = strlen(input);
		k = len - 1;
		if (base == 16) {
			if (loc1)
				j = loc1 - input + 2;
			else
				j = loc2 - input + 2;
		} else
			return 1;
		if (len - j < MAX_PATTERN_SIZE * 2) {
			while (k >= j) {
				off = converthexchartoint(input[k--]);
				if (k >= j)
					off += (converthexchartoint(input[k--])
						* 16);
				td->o.verify_pattern[i++] = (char) off;
			}
		}
	}

	/*
	 * Fill the pattern all the way to the end. This greatly reduces
	 * the number of memcpy's we have to do when verifying the IO.
	 */
	while (i > 1 && i * 2 <= MAX_PATTERN_SIZE) {
		memcpy(&td->o.verify_pattern[i], &td->o.verify_pattern[0], i);
		i *= 2;
	}
	if (i == 1) {
		/*
		 * The code in verify_io_u_pattern assumes a single byte pattern
		 * fills the whole verify pattern buffer.
		 */
		memset(td->o.verify_pattern, td->o.verify_pattern[0],
		       MAX_PATTERN_SIZE);
	}

	td->o.verify_pattern_bytes = i;

	/*
	 * VERIFY_META could already be set
	 */
	if (td->o.verify == VERIFY_NONE)
		td->o.verify = VERIFY_PATTERN;

	return 0;
}

static int str_lockfile_cb(void *data, const char *str)
{
	struct thread_data *td = data;
	char *nr = get_opt_postfix(str);

	td->o.lockfile_batch = 1;
	if (nr) {
		td->o.lockfile_batch = atoi(nr);
		free(nr);
	}

	return 0;
}

static int str_gtod_reduce_cb(void *data, int *il)
{
	struct thread_data *td = data;
	int val = *il;

	td->o.disable_lat = !!val;
	td->o.disable_clat = !!val;
	td->o.disable_slat = !!val;
	td->o.disable_bw = !!val;
	td->o.clat_percentiles = !val;
	if (val)
		td->tv_cache_mask = 63;

	return 0;
}

static int str_gtod_cpu_cb(void *data, long long *il)
{
	struct thread_data *td = data;
	int val = *il;

	td->o.gtod_cpu = val;
	td->o.gtod_offload = 1;
	return 0;
}

static int str_size_cb(void *data, unsigned long long *__val)
{
	struct thread_data *td = data;
	unsigned long long v = *__val;

	if (parse_is_percent(v)) {
		td->o.size = 0;
		td->o.size_percent = -1ULL - v;
	} else
		td->o.size = v;

	return 0;
}

static int rw_verify(struct fio_option *o, void *data)
{
	struct thread_data *td = data;

	if (read_only && td_write(td)) {
		log_err("fio: job <%s> has write bit set, but fio is in"
			" read-only mode\n", td->o.name);
		return 1;
	}

	return 0;
}

static int gtod_cpu_verify(struct fio_option *o, void *data)
{
#ifndef FIO_HAVE_CPU_AFFINITY
	struct thread_data *td = data;

	if (td->o.gtod_cpu) {
		log_err("fio: platform must support CPU affinity for"
			"gettimeofday() offloading\n");
		return 1;
	}
#endif

	return 0;
}

static int kb_base_verify(struct fio_option *o, void *data)
{
	struct thread_data *td = data;

	if (td->o.kb_base != 1024 && td->o.kb_base != 1000) {
		log_err("fio: kb_base set to nonsensical value: %u\n",
				td->o.kb_base);
		return 1;
	}

	return 0;
}

/*
 * Option grouping
 */
static struct opt_group fio_opt_groups[] = {
	{
		.name	= "General",
		.mask	= FIO_OPT_C_GENERAL,
	},
	{
		.name	= "I/O",
		.mask	= FIO_OPT_C_IO,
	},
	{
		.name	= "File",
		.mask	= FIO_OPT_C_FILE,
	},
	{
		.name	= "Statistics",
		.mask	= FIO_OPT_C_STAT,
	},
	{
		.name	= "Logging",
		.mask	= FIO_OPT_C_LOG,
	},
	{
		.name	= "Profiles",
		.mask	= FIO_OPT_C_PROFILE,
	},
	{
		.name	= NULL,
	},
};

static struct opt_group *__opt_group_from_mask(struct opt_group *ogs, unsigned int *mask,
					       unsigned int inv_mask)
{
	struct opt_group *og;
	int i;

	if (*mask == inv_mask || !*mask)
		return NULL;

	for (i = 0; ogs[i].name; i++) {
		og = &ogs[i];

		if (*mask & og->mask) {
			*mask &= ~(og->mask);
			return og;
		}
	}

	return NULL;
}

struct opt_group *opt_group_from_mask(unsigned int *mask)
{
	return __opt_group_from_mask(fio_opt_groups, mask, FIO_OPT_C_INVALID);
}

static struct opt_group fio_opt_cat_groups[] = {
	{
		.name	= "Rate",
		.mask	= FIO_OPT_G_RATE,
	},
	{
		.name	= "Zone",
		.mask	= FIO_OPT_G_ZONE,
	},
	{
		.name	= "Read/write mix",
		.mask	= FIO_OPT_G_RWMIX,
	},
	{
		.name	= "Verify",
		.mask	= FIO_OPT_G_VERIFY,
	},
	{
		.name	= "Trim",
		.mask	= FIO_OPT_G_TRIM,
	},
	{
		.name	= "I/O Logging",
		.mask	= FIO_OPT_G_IOLOG,
	},
	{
		.name	= "I/O Depth",
		.mask	= FIO_OPT_G_IO_DEPTH,
	},
	{
		.name	= "I/O Flow",
		.mask	= FIO_OPT_G_IO_FLOW,
	},
	{
		.name	= "Description",
		.mask	= FIO_OPT_G_DESC,
	},
	{
		.name	= "Filename",
		.mask	= FIO_OPT_G_FILENAME,
	},
	{
		.name	= "General I/O",
		.mask	= FIO_OPT_G_IO_BASIC,
	},
	{
		.name	= "Cgroups",
		.mask	= FIO_OPT_G_CGROUP,
	},
	{
		.name	= "Runtime",
		.mask	= FIO_OPT_G_RUNTIME,
	},
	{
		.name	= "Process",
		.mask	= FIO_OPT_G_PROCESS,
	},
	{
		.name	= "Job credentials / priority",
		.mask	= FIO_OPT_G_CRED,
	},
	{
		.name	= "Clock settings",
		.mask	= FIO_OPT_G_CLOCK,
	},
	{
		.name	= "I/O Type",
		.mask	= FIO_OPT_G_IO_TYPE,
	},
	{
		.name	= "I/O Thinktime",
		.mask	= FIO_OPT_G_THINKTIME,
	},
	{
		.name	= "Randomizations",
		.mask	= FIO_OPT_G_RANDOM,
	},
	{
		.name	= "I/O buffers",
		.mask	= FIO_OPT_G_IO_BUF,
	},
	{
		.name	= "Tiobench profile",
		.mask	= FIO_OPT_G_TIOBENCH,
	},

	{
		.name	= NULL,
	}
};

struct opt_group *opt_group_cat_from_mask(unsigned int *mask)
{
	return __opt_group_from_mask(fio_opt_cat_groups, mask, FIO_OPT_G_INVALID);
}

/*
 * Map of job/command line options
 */
struct fio_option fio_options[FIO_MAX_OPTS] = {
	{
		.name	= "description",
		.lname	= "Description of job",
		.type	= FIO_OPT_STR_STORE,
		.off1	= td_var_offset(description),
		.help	= "Text job description",
		.category = FIO_OPT_C_GENERAL,
		.group	= FIO_OPT_G_DESC,
	},
	{
		.name	= "name",
		.lname	= "Job name",
		.type	= FIO_OPT_STR_STORE,
		.off1	= td_var_offset(name),
		.help	= "Name of this job",
		.category = FIO_OPT_C_GENERAL,
		.group	= FIO_OPT_G_DESC,
	},
	{
		.name	= "filename",
		.lname	= "Filename(s)",
		.type	= FIO_OPT_STR_STORE,
		.off1	= td_var_offset(filename),
		.cb	= str_filename_cb,
		.prio	= -1, /* must come after "directory" */
		.help	= "File(s) to use for the workload",
		.category = FIO_OPT_C_FILE,
		.group	= FIO_OPT_G_FILENAME,
	},
	{
		.name	= "directory",
		.lname	= "Directory",
		.type	= FIO_OPT_STR_STORE,
		.off1	= td_var_offset(directory),
		.cb	= str_directory_cb,
		.help	= "Directory to store files in",
		.category = FIO_OPT_C_FILE,
		.group	= FIO_OPT_G_FILENAME,
	},
	{
		.name	= "lockfile",
		.lname	= "Lockfile",
		.type	= FIO_OPT_STR,
		.cb	= str_lockfile_cb,
		.off1	= td_var_offset(file_lock_mode),
		.help	= "Lock file when doing IO to it",
		.parent	= "filename",
		.hide	= 0,
		.def	= "none",
		.category = FIO_OPT_C_FILE,
		.group	= FIO_OPT_G_FILENAME,
		.posval = {
			  { .ival = "none",
			    .oval = FILE_LOCK_NONE,
			    .help = "No file locking",
			  },
			  { .ival = "exclusive",
			    .oval = FILE_LOCK_EXCLUSIVE,
			    .help = "Exclusive file lock",
			  },
			  {
			    .ival = "readwrite",
			    .oval = FILE_LOCK_READWRITE,
			    .help = "Read vs write lock",
			  },
		},
	},
	{
		.name	= "opendir",
		.lname	= "Open directory",
		.type	= FIO_OPT_STR_STORE,
		.off1	= td_var_offset(opendir),
		.cb	= str_opendir_cb,
		.help	= "Recursively add files from this directory and down",
		.category = FIO_OPT_C_FILE,
		.group	= FIO_OPT_G_FILENAME,
	},
	{
		.name	= "rw",
		.lname	= "Read/write",
		.alias	= "readwrite",
		.type	= FIO_OPT_STR,
		.cb	= str_rw_cb,
		.off1	= td_var_offset(td_ddir),
		.help	= "IO direction",
		.def	= "read",
		.verify	= rw_verify,
		.category = FIO_OPT_C_IO,
		.group	= FIO_OPT_G_IO_BASIC,
		.posval = {
			  { .ival = "read",
			    .oval = TD_DDIR_READ,
			    .help = "Sequential read",
			  },
			  { .ival = "write",
			    .oval = TD_DDIR_WRITE,
			    .help = "Sequential write",
			  },
			  { .ival = "trim",
			    .oval = TD_DDIR_TRIM,
			    .help = "Sequential trim",
			  },
			  { .ival = "randread",
			    .oval = TD_DDIR_RANDREAD,
			    .help = "Random read",
			  },
			  { .ival = "randwrite",
			    .oval = TD_DDIR_RANDWRITE,
			    .help = "Random write",
			  },
			  { .ival = "randtrim",
			    .oval = TD_DDIR_RANDTRIM,
			    .help = "Random trim",
			  },
			  { .ival = "rw",
			    .oval = TD_DDIR_RW,
			    .help = "Sequential read and write mix",
			  },
			  { .ival = "readwrite",
			    .oval = TD_DDIR_RW,
			    .help = "Sequential read and write mix",
			  },
			  { .ival = "randrw",
			    .oval = TD_DDIR_RANDRW,
			    .help = "Random read and write mix"
			  },
		},
	},
	{
		.name	= "rw_sequencer",
		.lname	= "RW Sequencer",
		.type	= FIO_OPT_STR,
		.off1	= td_var_offset(rw_seq),
		.help	= "IO offset generator modifier",
		.def	= "sequential",
		.category = FIO_OPT_C_IO,
		.group	= FIO_OPT_G_IO_BASIC,
		.posval = {
			  { .ival = "sequential",
			    .oval = RW_SEQ_SEQ,
			    .help = "Generate sequential offsets",
			  },
			  { .ival = "identical",
			    .oval = RW_SEQ_IDENT,
			    .help = "Generate identical offsets",
			  },
		},
	},

	{
		.name	= "ioengine",
		.lname	= "IO Engine",
		.type	= FIO_OPT_STR_STORE,
		.off1	= td_var_offset(ioengine),
		.help	= "IO engine to use",
		.def	= FIO_PREFERRED_ENGINE,
		.category = FIO_OPT_C_IO,
		.group	= FIO_OPT_G_IO_BASIC,
		.posval	= {
			  { .ival = "sync",
			    .help = "Use read/write",
			  },
			  { .ival = "psync",
			    .help = "Use pread/pwrite",
			  },
			  { .ival = "vsync",
			    .help = "Use readv/writev",
			  },
#ifdef CONFIG_LIBAIO
			  { .ival = "libaio",
			    .help = "Linux native asynchronous IO",
			  },
#endif
#ifdef CONFIG_POSIXAIO
			  { .ival = "posixaio",
			    .help = "POSIX asynchronous IO",
			  },
#endif
#ifdef CONFIG_SOLARISAIO
			  { .ival = "solarisaio",
			    .help = "Solaris native asynchronous IO",
			  },
#endif
#ifdef CONFIG_WINDOWSAIO
			  { .ival = "windowsaio",
			    .help = "Windows native asynchronous IO"
			  },
#endif
			  { .ival = "mmap",
			    .help = "Memory mapped IO"
			  },
#ifdef CONFIG_LINUX_SPLICE
			  { .ival = "splice",
			    .help = "splice/vmsplice based IO",
			  },
			  { .ival = "netsplice",
			    .help = "splice/vmsplice to/from the network",
			  },
#endif
#ifdef FIO_HAVE_SGIO
			  { .ival = "sg",
			    .help = "SCSI generic v3 IO",
			  },
#endif
			  { .ival = "null",
			    .help = "Testing engine (no data transfer)",
			  },
			  { .ival = "net",
			    .help = "Network IO",
			  },
			  { .ival = "cpuio",
			    .help = "CPU cycle burner engine",
			  },
#ifdef CONFIG_GUASI
			  { .ival = "guasi",
			    .help = "GUASI IO engine",
			  },
#endif
#ifdef FIO_HAVE_BINJECT
			  { .ival = "binject",
			    .help = "binject direct inject block engine",
			  },
#endif
#ifdef CONFIG_RDMA
			  { .ival = "rdma",
			    .help = "RDMA IO engine",
			  },
#endif
#ifdef CONFIG_FUSION_AW
			  { .ival = "fusion-aw-sync",
			    .help = "Fusion-io atomic write engine",
			  },
#endif
#ifdef CONFIG_LINUX_EXT4_MOVE_EXTENT
			  { .ival = "e4defrag",
			    .help = "ext4 defrag engine",
			  },
#endif
#ifdef CONFIG_LINUX_FALLOCATE
			  { .ival = "falloc",
			    .help = "fallocate() file based engine",
			  },
#endif
			  { .ival = "external",
			    .help = "Load external engine (append name)",
			  },
		},
	},
	{
		.name	= "iodepth",
		.lname	= "IO Depth",
		.type	= FIO_OPT_INT,
		.off1	= td_var_offset(iodepth),
		.help	= "Number of IO buffers to keep in flight",
		.minval = 1,
		.interval = 1,
		.def	= "1",
		.category = FIO_OPT_C_IO,
		.group	= FIO_OPT_G_IO_BASIC,
	},
	{
		.name	= "iodepth_batch",
		.lname	= "IO Depth batch",
		.alias	= "iodepth_batch_submit",
		.type	= FIO_OPT_INT,
		.off1	= td_var_offset(iodepth_batch),
		.help	= "Number of IO buffers to submit in one go",
		.parent	= "iodepth",
		.hide	= 1,
		.minval	= 1,
		.interval = 1,
		.def	= "1",
		.category = FIO_OPT_C_IO,
		.group	= FIO_OPT_G_IO_BASIC,
	},
	{
		.name	= "iodepth_batch_complete",
		.lname	= "IO Depth batch complete",
		.type	= FIO_OPT_INT,
		.off1	= td_var_offset(iodepth_batch_complete),
		.help	= "Number of IO buffers to retrieve in one go",
		.parent	= "iodepth",
		.hide	= 1,
		.minval	= 0,
		.interval = 1,
		.def	= "1",
		.category = FIO_OPT_C_IO,
		.group	= FIO_OPT_G_IO_BASIC,
	},
	{
		.name	= "iodepth_low",
		.lname	= "IO Depth batch low",
		.type	= FIO_OPT_INT,
		.off1	= td_var_offset(iodepth_low),
		.help	= "Low water mark for queuing depth",
		.parent	= "iodepth",
		.hide	= 1,
		.interval = 1,
		.category = FIO_OPT_C_IO,
		.group	= FIO_OPT_G_IO_BASIC,
	},
	{
		.name	= "size",
		.lname	= "Size",
		.type	= FIO_OPT_STR_VAL,
		.cb	= str_size_cb,
		.help	= "Total size of device or files",
		.interval = 1024 * 1024,
		.category = FIO_OPT_C_IO,
		.group	= FIO_OPT_G_INVALID,
	},
	{
		.name	= "fill_device",
		.lname	= "Fill device",
		.alias	= "fill_fs",
		.type	= FIO_OPT_BOOL,
		.off1	= td_var_offset(fill_device),
		.help	= "Write until an ENOSPC error occurs",
		.def	= "0",
		.category = FIO_OPT_C_FILE,
		.group	= FIO_OPT_G_INVALID,
	},
	{
		.name	= "filesize",
		.lname	= "File size",
		.type	= FIO_OPT_STR_VAL,
		.off1	= td_var_offset(file_size_low),
		.off2	= td_var_offset(file_size_high),
		.minval = 1,
		.help	= "Size of individual files",
		.interval = 1024 * 1024,
		.category = FIO_OPT_C_FILE,
		.group	= FIO_OPT_G_INVALID,
	},
	{
		.name	= "offset",
		.lname	= "IO offset",
		.alias	= "fileoffset",
		.type	= FIO_OPT_STR_VAL,
		.off1	= td_var_offset(start_offset),
		.help	= "Start IO from this offset",
		.def	= "0",
		.interval = 1024 * 1024,
		.category = FIO_OPT_C_IO,
		.group	= FIO_OPT_G_INVALID,
	},
	{
		.name	= "offset_increment",
		.lname	= "IO offset increment",
		.type	= FIO_OPT_STR_VAL,
		.off1	= td_var_offset(offset_increment),
		.help	= "What is the increment from one offset to the next",
		.parent = "offset",
		.hide	= 1,
		.def	= "0",
		.interval = 1024 * 1024,
		.category = FIO_OPT_C_IO,
		.group	= FIO_OPT_G_INVALID,
	},
	{
		.name	= "bs",
		.lname	= "Block size",
		.alias	= "blocksize",
		.type	= FIO_OPT_INT,
		.off1	= td_var_offset(bs[DDIR_READ]),
		.off2	= td_var_offset(bs[DDIR_WRITE]),
		.off3	= td_var_offset(bs[DDIR_TRIM]),
		.minval = 1,
		.help	= "Block size unit",
		.def	= "4k",
		.parent = "rw",
		.hide	= 1,
		.interval = 512,
		.category = FIO_OPT_C_IO,
		.group	= FIO_OPT_G_INVALID,
	},
	{
		.name	= "ba",
		.lname	= "Block size align",
		.alias	= "blockalign",
		.type	= FIO_OPT_INT,
		.off1	= td_var_offset(ba[DDIR_READ]),
		.off2	= td_var_offset(ba[DDIR_WRITE]),
		.off3	= td_var_offset(ba[DDIR_TRIM]),
		.minval	= 1,
		.help	= "IO block offset alignment",
		.parent	= "rw",
		.hide	= 1,
		.interval = 512,
		.category = FIO_OPT_C_IO,
		.group	= FIO_OPT_G_INVALID,
	},
	{
		.name	= "bsrange",
		.lname	= "Block size range",
		.alias	= "blocksize_range",
		.type	= FIO_OPT_RANGE,
		.off1	= td_var_offset(min_bs[DDIR_READ]),
		.off2	= td_var_offset(max_bs[DDIR_READ]),
		.off3	= td_var_offset(min_bs[DDIR_WRITE]),
		.off4	= td_var_offset(max_bs[DDIR_WRITE]),
		.off5	= td_var_offset(min_bs[DDIR_TRIM]),
		.off6	= td_var_offset(max_bs[DDIR_TRIM]),
		.minval = 1,
		.help	= "Set block size range (in more detail than bs)",
		.parent = "rw",
		.hide	= 1,
		.interval = 4096,
		.category = FIO_OPT_C_IO,
		.group	= FIO_OPT_G_INVALID,
	},
	{
		.name	= "bssplit",
		.lname	= "Block size split",
		.type	= FIO_OPT_STR,
		.cb	= str_bssplit_cb,
		.help	= "Set a specific mix of block sizes",
		.parent	= "rw",
		.hide	= 1,
		.category = FIO_OPT_C_IO,
		.group	= FIO_OPT_G_INVALID,
	},
	{
		.name	= "bs_unaligned",
		.lname	= "Block size unaligned",
		.alias	= "blocksize_unaligned",
		.type	= FIO_OPT_STR_SET,
		.off1	= td_var_offset(bs_unaligned),
		.help	= "Don't sector align IO buffer sizes",
		.parent = "rw",
		.hide	= 1,
		.category = FIO_OPT_C_IO,
		.group	= FIO_OPT_G_INVALID,
	},
	{
		.name	= "randrepeat",
		.lname	= "Random repeatable",
		.type	= FIO_OPT_BOOL,
		.off1	= td_var_offset(rand_repeatable),
		.help	= "Use repeatable random IO pattern",
		.def	= "1",
		.parent = "rw",
		.hide	= 1,
		.category = FIO_OPT_C_IO,
		.group	= FIO_OPT_G_RANDOM,
	},
	{
		.name	= "use_os_rand",
		.lname	= "Use OS random",
		.type	= FIO_OPT_BOOL,
		.off1	= td_var_offset(use_os_rand),
		.help	= "Set to use OS random generator",
		.def	= "0",
		.parent = "rw",
		.hide	= 1,
		.category = FIO_OPT_C_IO,
		.group	= FIO_OPT_G_RANDOM,
	},
	{
		.name	= "norandommap",
		.lname	= "No randommap",
		.type	= FIO_OPT_STR_SET,
		.off1	= td_var_offset(norandommap),
		.help	= "Accept potential duplicate random blocks",
		.parent = "rw",
		.hide	= 1,
		.hide_on_set = 1,
		.category = FIO_OPT_C_IO,
		.group	= FIO_OPT_G_RANDOM,
	},
	{
		.name	= "softrandommap",
		.lname	= "Soft randommap",
		.type	= FIO_OPT_BOOL,
		.off1	= td_var_offset(softrandommap),
		.help	= "Set norandommap if randommap allocation fails",
		.parent	= "norandommap",
		.hide	= 1,
		.def	= "0",
		.category = FIO_OPT_C_IO,
		.group	= FIO_OPT_G_RANDOM,
	},
	{
		.name	= "random_generator",
		.type	= FIO_OPT_STR,
		.off1	= td_var_offset(random_generator),
		.help	= "Type of random number generator to use",
		.def	= "tausworthe",
		.posval	= {
			  { .ival = "tausworthe",
			    .oval = FIO_RAND_GEN_TAUSWORTHE,
			    .help = "Strong Tausworthe generator",
			  },
			  { .ival = "lfsr",
			    .oval = FIO_RAND_GEN_LFSR,
			    .help = "Variable length LFSR",
			  },
		},
		.category = FIO_OPT_C_IO,
		.group	= FIO_OPT_G_RANDOM,
	},
	{
		.name	= "random_distribution",
		.type	= FIO_OPT_STR,
		.off1	= td_var_offset(random_distribution),
		.cb	= str_random_distribution_cb,
		.help	= "Random offset distribution generator",
		.def	= "random",
		.posval	= {
			  { .ival = "random",
			    .oval = FIO_RAND_DIST_RANDOM,
			    .help = "Completely random",
			  },
			  { .ival = "zipf",
			    .oval = FIO_RAND_DIST_ZIPF,
			    .help = "Zipf distribution",
			  },
			  { .ival = "pareto",
			    .oval = FIO_RAND_DIST_PARETO,
			    .help = "Pareto distribution",
			  },
		},
		.category = FIO_OPT_C_IO,
		.group	= FIO_OPT_G_RANDOM,
	},
	{
		.name	= "nrfiles",
		.lname	= "Number of files",
		.alias	= "nr_files",
		.type	= FIO_OPT_INT,
		.off1	= td_var_offset(nr_files),
		.help	= "Split job workload between this number of files",
		.def	= "1",
		.interval = 1,
		.category = FIO_OPT_C_FILE,
		.group	= FIO_OPT_G_INVALID,
	},
	{
		.name	= "openfiles",
		.lname	= "Number of open files",
		.type	= FIO_OPT_INT,
		.off1	= td_var_offset(open_files),
		.help	= "Number of files to keep open at the same time",
		.category = FIO_OPT_C_FILE,
		.group	= FIO_OPT_G_INVALID,
	},
	{
		.name	= "file_service_type",
		.lname	= "File service type",
		.type	= FIO_OPT_STR,
		.cb	= str_fst_cb,
		.off1	= td_var_offset(file_service_type),
		.help	= "How to select which file to service next",
		.def	= "roundrobin",
		.category = FIO_OPT_C_FILE,
		.group	= FIO_OPT_G_INVALID,
		.posval	= {
			  { .ival = "random",
			    .oval = FIO_FSERVICE_RANDOM,
			    .help = "Choose a file at random",
			  },
			  { .ival = "roundrobin",
			    .oval = FIO_FSERVICE_RR,
			    .help = "Round robin select files",
			  },
			  { .ival = "sequential",
			    .oval = FIO_FSERVICE_SEQ,
			    .help = "Finish one file before moving to the next",
			  },
		},
		.parent = "nrfiles",
		.hide	= 1,
	},
#ifdef CONFIG_POSIX_FALLOCATE
	{
		.name	= "fallocate",
		.lname	= "Fallocate",
		.type	= FIO_OPT_STR,
		.off1	= td_var_offset(fallocate_mode),
		.help	= "Whether pre-allocation is performed when laying out files",
		.def	= "posix",
		.category = FIO_OPT_C_FILE,
		.group	= FIO_OPT_G_INVALID,
		.posval	= {
			  { .ival = "none",
			    .oval = FIO_FALLOCATE_NONE,
			    .help = "Do not pre-allocate space",
			  },
			  { .ival = "posix",
			    .oval = FIO_FALLOCATE_POSIX,
			    .help = "Use posix_fallocate()",
			  },
#ifdef CONFIG_LINUX_FALLOCATE
			  { .ival = "keep",
			    .oval = FIO_FALLOCATE_KEEP_SIZE,
			    .help = "Use fallocate(..., FALLOC_FL_KEEP_SIZE, ...)",
			  },
#endif
			  /* Compatibility with former boolean values */
			  { .ival = "0",
			    .oval = FIO_FALLOCATE_NONE,
			    .help = "Alias for 'none'",
			  },
			  { .ival = "1",
			    .oval = FIO_FALLOCATE_POSIX,
			    .help = "Alias for 'posix'",
			  },
		},
	},
#endif	/* CONFIG_POSIX_FALLOCATE */
	{
		.name	= "fadvise_hint",
		.lname	= "Fadvise hint",
		.type	= FIO_OPT_BOOL,
		.off1	= td_var_offset(fadvise_hint),
		.help	= "Use fadvise() to advise the kernel on IO pattern",
		.def	= "1",
		.category = FIO_OPT_C_FILE,
		.group	= FIO_OPT_G_INVALID,
	},
	{
		.name	= "fsync",
		.lname	= "Fsync",
		.type	= FIO_OPT_INT,
		.off1	= td_var_offset(fsync_blocks),
		.help	= "Issue fsync for writes every given number of blocks",
		.def	= "0",
		.interval = 1,
		.category = FIO_OPT_C_FILE,
		.group	= FIO_OPT_G_INVALID,
	},
	{
		.name	= "fdatasync",
		.lname	= "Fdatasync",
		.type	= FIO_OPT_INT,
		.off1	= td_var_offset(fdatasync_blocks),
		.help	= "Issue fdatasync for writes every given number of blocks",
		.def	= "0",
		.interval = 1,
		.category = FIO_OPT_C_FILE,
		.group	= FIO_OPT_G_INVALID,
	},
	{
		.name	= "write_barrier",
		.lname	= "Write barrier",
		.type	= FIO_OPT_INT,
		.off1	= td_var_offset(barrier_blocks),
		.help	= "Make every Nth write a barrier write",
		.def	= "0",
		.interval = 1,
		.category = FIO_OPT_C_IO,
		.group	= FIO_OPT_G_INVALID,
	},
#ifdef CONFIG_SYNC_FILE_RANGE
	{
		.name	= "sync_file_range",
		.lname	= "Sync file range",
		.posval	= {
			  { .ival = "wait_before",
			    .oval = SYNC_FILE_RANGE_WAIT_BEFORE,
			    .help = "SYNC_FILE_RANGE_WAIT_BEFORE",
			    .or	  = 1,
			  },
			  { .ival = "write",
			    .oval = SYNC_FILE_RANGE_WRITE,
			    .help = "SYNC_FILE_RANGE_WRITE",
			    .or	  = 1,
			  },
			  {
			    .ival = "wait_after",
			    .oval = SYNC_FILE_RANGE_WAIT_AFTER,
			    .help = "SYNC_FILE_RANGE_WAIT_AFTER",
			    .or	  = 1,
			  },
		},
		.type	= FIO_OPT_STR_MULTI,
		.cb	= str_sfr_cb,
		.off1	= td_var_offset(sync_file_range),
		.help	= "Use sync_file_range()",
		.category = FIO_OPT_C_FILE,
		.group	= FIO_OPT_G_INVALID,
	},
#endif
	{
		.name	= "direct",
		.lname	= "Direct I/O",
		.type	= FIO_OPT_BOOL,
		.off1	= td_var_offset(odirect),
		.help	= "Use O_DIRECT IO (negates buffered)",
		.def	= "0",
		.inverse = "buffered",
		.category = FIO_OPT_C_IO,
		.group	= FIO_OPT_G_IO_TYPE,
	},
	{
		.name	= "buffered",
		.lname	= "Buffered I/O",
		.type	= FIO_OPT_BOOL,
		.off1	= td_var_offset(odirect),
		.neg	= 1,
		.help	= "Use buffered IO (negates direct)",
		.def	= "1",
		.inverse = "direct",
		.category = FIO_OPT_C_IO,
		.group	= FIO_OPT_G_IO_TYPE,
	},
	{
		.name	= "overwrite",
		.lname	= "Overwrite",
		.type	= FIO_OPT_BOOL,
		.off1	= td_var_offset(overwrite),
		.help	= "When writing, set whether to overwrite current data",
		.def	= "0",
		.category = FIO_OPT_C_FILE,
		.group	= FIO_OPT_G_INVALID,
	},
	{
		.name	= "loops",
		.lname	= "Loops",
		.type	= FIO_OPT_INT,
		.off1	= td_var_offset(loops),
		.help	= "Number of times to run the job",
		.def	= "1",
		.interval = 1,
		.category = FIO_OPT_C_GENERAL,
		.group	= FIO_OPT_G_RUNTIME,
	},
	{
		.name	= "numjobs",
		.lname	= "Number of jobs",
		.type	= FIO_OPT_INT,
		.off1	= td_var_offset(numjobs),
		.help	= "Duplicate this job this many times",
		.def	= "1",
		.interval = 1,
		.category = FIO_OPT_C_GENERAL,
		.group	= FIO_OPT_G_RUNTIME,
	},
	{
		.name	= "startdelay",
		.lname	= "Start delay",
		.type	= FIO_OPT_STR_VAL_TIME,
		.off1	= td_var_offset(start_delay),
		.help	= "Only start job when this period has passed",
		.def	= "0",
		.category = FIO_OPT_C_GENERAL,
		.group	= FIO_OPT_G_RUNTIME,
	},
	{
		.name	= "runtime",
		.lname	= "Runtime",
		.alias	= "timeout",
		.type	= FIO_OPT_STR_VAL_TIME,
		.off1	= td_var_offset(timeout),
		.help	= "Stop workload when this amount of time has passed",
		.def	= "0",
		.category = FIO_OPT_C_GENERAL,
		.group	= FIO_OPT_G_RUNTIME,
	},
	{
		.name	= "time_based",
		.lname	= "Time based",
		.type	= FIO_OPT_STR_SET,
		.off1	= td_var_offset(time_based),
		.help	= "Keep running until runtime/timeout is met",
		.category = FIO_OPT_C_GENERAL,
		.group	= FIO_OPT_G_RUNTIME,
	},
	{
		.name	= "ramp_time",
		.lname	= "Ramp time",
		.type	= FIO_OPT_STR_VAL_TIME,
		.off1	= td_var_offset(ramp_time),
		.help	= "Ramp up time before measuring performance",
		.category = FIO_OPT_C_GENERAL,
		.group	= FIO_OPT_G_RUNTIME,
	},
	{
		.name	= "clocksource",
		.lname	= "Clock source",
		.type	= FIO_OPT_STR,
		.cb	= fio_clock_source_cb,
		.off1	= td_var_offset(clocksource),
		.help	= "What type of timing source to use",
		.category = FIO_OPT_C_GENERAL,
		.group	= FIO_OPT_G_CLOCK,
		.posval	= {
#ifdef CONFIG_GETTIMEOFDAY
			  { .ival = "gettimeofday",
			    .oval = CS_GTOD,
			    .help = "Use gettimeofday(2) for timing",
			  },
#endif
#ifdef CONFIG_CLOCK_GETTIME
			  { .ival = "clock_gettime",
			    .oval = CS_CGETTIME,
			    .help = "Use clock_gettime(2) for timing",
			  },
#endif
#ifdef ARCH_HAVE_CPU_CLOCK
			  { .ival = "cpu",
			    .oval = CS_CPUCLOCK,
			    .help = "Use CPU private clock",
			  },
#endif
		},
	},
	{
		.name	= "mem",
		.alias	= "iomem",
		.lname	= "I/O Memory",
		.type	= FIO_OPT_STR,
		.cb	= str_mem_cb,
		.off1	= td_var_offset(mem_type),
		.help	= "Backing type for IO buffers",
		.def	= "malloc",
		.category = FIO_OPT_C_IO,
		.group	= FIO_OPT_G_INVALID,
		.posval	= {
			  { .ival = "malloc",
			    .oval = MEM_MALLOC,
			    .help = "Use malloc(3) for IO buffers",
			  },
			  { .ival = "shm",
			    .oval = MEM_SHM,
			    .help = "Use shared memory segments for IO buffers",
			  },
#ifdef FIO_HAVE_HUGETLB
			  { .ival = "shmhuge",
			    .oval = MEM_SHMHUGE,
			    .help = "Like shm, but use huge pages",
			  },
#endif
			  { .ival = "mmap",
			    .oval = MEM_MMAP,
			    .help = "Use mmap(2) (file or anon) for IO buffers",
			  },
#ifdef FIO_HAVE_HUGETLB
			  { .ival = "mmaphuge",
			    .oval = MEM_MMAPHUGE,
			    .help = "Like mmap, but use huge pages",
			  },
#endif
		  },
	},
	{
		.name	= "iomem_align",
		.alias	= "mem_align",
		.lname	= "I/O memory alignment",
		.type	= FIO_OPT_INT,
		.off1	= td_var_offset(mem_align),
		.minval	= 0,
		.help	= "IO memory buffer offset alignment",
		.def	= "0",
		.parent	= "iomem",
		.hide	= 1,
		.category = FIO_OPT_C_IO,
		.group	= FIO_OPT_G_INVALID,
	},
	{
		.name	= "verify",
		.lname	= "Verify",
		.type	= FIO_OPT_STR,
		.off1	= td_var_offset(verify),
		.help	= "Verify data written",
		.def	= "0",
		.category = FIO_OPT_C_IO,
		.group	= FIO_OPT_G_VERIFY,
		.posval = {
			  { .ival = "0",
			    .oval = VERIFY_NONE,
			    .help = "Don't do IO verification",
			  },
			  { .ival = "md5",
			    .oval = VERIFY_MD5,
			    .help = "Use md5 checksums for verification",
			  },
			  { .ival = "crc64",
			    .oval = VERIFY_CRC64,
			    .help = "Use crc64 checksums for verification",
			  },
			  { .ival = "crc32",
			    .oval = VERIFY_CRC32,
			    .help = "Use crc32 checksums for verification",
			  },
			  { .ival = "crc32c-intel",
			    .oval = VERIFY_CRC32C,
			    .help = "Use crc32c checksums for verification (hw assisted, if available)",
			  },
			  { .ival = "crc32c",
			    .oval = VERIFY_CRC32C,
			    .help = "Use crc32c checksums for verification (hw assisted, if available)",
			  },
			  { .ival = "crc16",
			    .oval = VERIFY_CRC16,
			    .help = "Use crc16 checksums for verification",
			  },
			  { .ival = "crc7",
			    .oval = VERIFY_CRC7,
			    .help = "Use crc7 checksums for verification",
			  },
			  { .ival = "sha1",
			    .oval = VERIFY_SHA1,
			    .help = "Use sha1 checksums for verification",
			  },
			  { .ival = "sha256",
			    .oval = VERIFY_SHA256,
			    .help = "Use sha256 checksums for verification",
			  },
			  { .ival = "sha512",
			    .oval = VERIFY_SHA512,
			    .help = "Use sha512 checksums for verification",
			  },
			  { .ival = "meta",
			    .oval = VERIFY_META,
			    .help = "Use io information",
			  },
			  {
			    .ival = "null",
			    .oval = VERIFY_NULL,
			    .help = "Pretend to verify",
			  },
		},
	},
	{
		.name	= "do_verify",
		.lname	= "Perform verify step",
		.type	= FIO_OPT_BOOL,
		.off1	= td_var_offset(do_verify),
		.help	= "Run verification stage after write",
		.def	= "1",
		.parent = "verify",
		.hide	= 1,
		.category = FIO_OPT_C_IO,
		.group	= FIO_OPT_G_VERIFY,
	},
	{
		.name	= "verifysort",
		.lname	= "Verify sort",
		.type	= FIO_OPT_BOOL,
		.off1	= td_var_offset(verifysort),
		.help	= "Sort written verify blocks for read back",
		.def	= "1",
		.parent = "verify",
		.hide	= 1,
		.category = FIO_OPT_C_IO,
		.group	= FIO_OPT_G_VERIFY,
	},
	{
		.name	= "verifysort_nr",
		.type	= FIO_OPT_INT,
		.off1	= td_var_offset(verifysort_nr),
		.help	= "Pre-load and sort verify blocks for a read workload",
		.minval	= 0,
		.maxval	= 131072,
		.def	= "1024",
		.parent = "verify",
		.category = FIO_OPT_C_IO,
		.group	= FIO_OPT_G_VERIFY,
	},
	{
		.name   = "verify_interval",
		.lname	= "Verify interval",
		.type   = FIO_OPT_INT,
		.off1   = td_var_offset(verify_interval),
		.minval	= 2 * sizeof(struct verify_header),
		.help   = "Store verify buffer header every N bytes",
		.parent	= "verify",
		.hide	= 1,
		.interval = 2 * sizeof(struct verify_header),
		.category = FIO_OPT_C_IO,
		.group	= FIO_OPT_G_VERIFY,
	},
	{
		.name	= "verify_offset",
		.lname	= "Verify offset",
		.type	= FIO_OPT_INT,
		.help	= "Offset verify header location by N bytes",
		.off1	= td_var_offset(verify_offset),
		.minval	= sizeof(struct verify_header),
		.parent	= "verify",
		.hide	= 1,
		.category = FIO_OPT_C_IO,
		.group	= FIO_OPT_G_VERIFY,
	},
	{
		.name	= "verify_pattern",
		.lname	= "Verify pattern",
		.type	= FIO_OPT_STR,
		.cb	= str_verify_pattern_cb,
		.help	= "Fill pattern for IO buffers",
		.parent	= "verify",
		.hide	= 1,
		.category = FIO_OPT_C_IO,
		.group	= FIO_OPT_G_VERIFY,
	},
	{
		.name	= "verify_fatal",
		.lname	= "Verify fatal",
		.type	= FIO_OPT_BOOL,
		.off1	= td_var_offset(verify_fatal),
		.def	= "0",
		.help	= "Exit on a single verify failure, don't continue",
		.parent = "verify",
		.hide	= 1,
		.category = FIO_OPT_C_IO,
		.group	= FIO_OPT_G_VERIFY,
	},
	{
		.name	= "verify_dump",
		.lname	= "Verify dump",
		.type	= FIO_OPT_BOOL,
		.off1	= td_var_offset(verify_dump),
		.def	= "0",
		.help	= "Dump contents of good and bad blocks on failure",
		.parent = "verify",
		.hide	= 1,
		.category = FIO_OPT_C_IO,
		.group	= FIO_OPT_G_VERIFY,
	},
	{
		.name	= "verify_async",
		.lname	= "Verify asynchronously",
		.type	= FIO_OPT_INT,
		.off1	= td_var_offset(verify_async),
		.def	= "0",
		.help	= "Number of async verifier threads to use",
		.parent	= "verify",
		.hide	= 1,
		.category = FIO_OPT_C_IO,
		.group	= FIO_OPT_G_VERIFY,
	},
	{
		.name	= "verify_backlog",
		.lname	= "Verify backlog",
		.type	= FIO_OPT_STR_VAL,
		.off1	= td_var_offset(verify_backlog),
		.help	= "Verify after this number of blocks are written",
		.parent	= "verify",
		.hide	= 1,
		.category = FIO_OPT_C_IO,
		.group	= FIO_OPT_G_VERIFY,
	},
	{
		.name	= "verify_backlog_batch",
		.lname	= "Verify backlog batch",
		.type	= FIO_OPT_INT,
		.off1	= td_var_offset(verify_batch),
		.help	= "Verify this number of IO blocks",
		.parent	= "verify",
		.hide	= 1,
		.category = FIO_OPT_C_IO,
		.group	= FIO_OPT_G_VERIFY,
	},
#ifdef FIO_HAVE_CPU_AFFINITY
	{
		.name	= "verify_async_cpus",
		.lname	= "Async verify CPUs",
		.type	= FIO_OPT_STR,
		.cb	= str_verify_cpus_allowed_cb,
		.help	= "Set CPUs allowed for async verify threads",
		.parent	= "verify_async",
		.hide	= 1,
		.category = FIO_OPT_C_IO,
		.group	= FIO_OPT_G_VERIFY,
	},
#endif
	{
		.name	= "experimental_verify",
		.off1	= td_var_offset(experimental_verify),
		.type	= FIO_OPT_BOOL,
<<<<<<< HEAD
		.category = FIO_OPT_C_IO,
		.group	= FIO_OPT_G_VERIFY,
=======
		.help	= "Enable experimental verification",
>>>>>>> 899fab33
	},
#ifdef FIO_HAVE_TRIM
	{
		.name	= "trim_percentage",
		.lname	= "Trim percentage",
		.type	= FIO_OPT_INT,
		.off1	= td_var_offset(trim_percentage),
		.minval = 0,
		.maxval = 100,
		.help	= "Number of verify blocks to discard/trim",
		.parent	= "verify",
		.def	= "0",
		.interval = 1,
		.hide	= 1,
		.category = FIO_OPT_C_IO,
		.group	= FIO_OPT_G_TRIM,
	},
	{
		.name	= "trim_verify_zero",
		.lname	= "Verify trim zero",
		.type	= FIO_OPT_BOOL,
		.help	= "Verify that trim/discarded blocks are returned as zeroes",
		.off1	= td_var_offset(trim_zero),
		.parent	= "trim_percentage",
		.hide	= 1,
		.def	= "1",
		.category = FIO_OPT_C_IO,
		.group	= FIO_OPT_G_TRIM,
	},
	{
		.name	= "trim_backlog",
		.lname	= "Trim backlog",
		.type	= FIO_OPT_STR_VAL,
		.off1	= td_var_offset(trim_backlog),
		.help	= "Trim after this number of blocks are written",
		.parent	= "trim_percentage",
		.hide	= 1,
		.interval = 1,
		.category = FIO_OPT_C_IO,
		.group	= FIO_OPT_G_TRIM,
	},
	{
		.name	= "trim_backlog_batch",
		.lname	= "Trim backlog batch",
		.type	= FIO_OPT_INT,
		.off1	= td_var_offset(trim_batch),
		.help	= "Trim this number of IO blocks",
		.parent	= "trim_percentage",
		.hide	= 1,
		.interval = 1,
		.category = FIO_OPT_C_IO,
		.group	= FIO_OPT_G_TRIM,
	},
#endif
	{
		.name	= "write_iolog",
		.lname	= "Write I/O log",
		.type	= FIO_OPT_STR_STORE,
		.off1	= td_var_offset(write_iolog_file),
		.help	= "Store IO pattern to file",
		.category = FIO_OPT_C_IO,
		.group	= FIO_OPT_G_IOLOG,
	},
	{
		.name	= "read_iolog",
		.lname	= "Read I/O log",
		.type	= FIO_OPT_STR_STORE,
		.off1	= td_var_offset(read_iolog_file),
		.help	= "Playback IO pattern from file",
		.category = FIO_OPT_C_IO,
		.group	= FIO_OPT_G_IOLOG,
	},
	{
		.name	= "replay_no_stall",
		.lname	= "Don't stall on replay",
		.type	= FIO_OPT_BOOL,
		.off1	= td_var_offset(no_stall),
		.def	= "0",
		.parent	= "read_iolog",
		.hide	= 1,
		.help	= "Playback IO pattern file as fast as possible without stalls",
		.category = FIO_OPT_C_IO,
		.group	= FIO_OPT_G_IOLOG,
	},
	{
		.name	= "replay_redirect",
		.lname	= "Redirect device for replay",
		.type	= FIO_OPT_STR_STORE,
		.off1	= td_var_offset(replay_redirect),
		.parent	= "read_iolog",
		.hide	= 1,
		.help	= "Replay all I/O onto this device, regardless of trace device",
		.category = FIO_OPT_C_IO,
		.group	= FIO_OPT_G_IOLOG,
	},
	{
		.name	= "exec_prerun",
		.lname	= "Pre-execute runnable",
		.type	= FIO_OPT_STR_STORE,
		.off1	= td_var_offset(exec_prerun),
		.help	= "Execute this file prior to running job",
		.category = FIO_OPT_C_GENERAL,
		.group	= FIO_OPT_G_INVALID,
	},
	{
		.name	= "exec_postrun",
		.lname	= "Post-execute runnable",
		.type	= FIO_OPT_STR_STORE,
		.off1	= td_var_offset(exec_postrun),
		.help	= "Execute this file after running job",
		.category = FIO_OPT_C_GENERAL,
		.group	= FIO_OPT_G_INVALID,
	},
#ifdef FIO_HAVE_IOSCHED_SWITCH
	{
		.name	= "ioscheduler",
		.lname	= "I/O scheduler",
		.type	= FIO_OPT_STR_STORE,
		.off1	= td_var_offset(ioscheduler),
		.help	= "Use this IO scheduler on the backing device",
		.category = FIO_OPT_C_FILE,
		.group	= FIO_OPT_G_INVALID,
	},
#endif
	{
		.name	= "zonesize",
		.lname	= "Zone size",
		.type	= FIO_OPT_STR_VAL,
		.off1	= td_var_offset(zone_size),
		.help	= "Amount of data to read per zone",
		.def	= "0",
		.interval = 1024 * 1024,
		.category = FIO_OPT_C_IO,
		.group	= FIO_OPT_G_ZONE,
	},
	{
		.name	= "zonerange",
		.lname	= "Zone range",
		.type	= FIO_OPT_STR_VAL,
		.off1	= td_var_offset(zone_range),
		.help	= "Give size of an IO zone",
		.def	= "0",
		.interval = 1024 * 1024,
		.category = FIO_OPT_C_IO,
		.group	= FIO_OPT_G_ZONE,
	},
	{
		.name	= "zoneskip",
		.lname	= "Zone skip",
		.type	= FIO_OPT_STR_VAL,
		.off1	= td_var_offset(zone_skip),
		.help	= "Space between IO zones",
		.def	= "0",
		.interval = 1024 * 1024,
		.category = FIO_OPT_C_IO,
		.group	= FIO_OPT_G_ZONE,
	},
	{
		.name	= "lockmem",
		.lname	= "Lock memory",
		.type	= FIO_OPT_STR_VAL,
		.off1	= td_var_offset(lockmem),
		.help	= "Lock down this amount of memory",
		.def	= "0",
		.interval = 1024 * 1024,
		.category = FIO_OPT_C_GENERAL,
		.group	= FIO_OPT_G_INVALID,
	},
	{
		.name	= "rwmixread",
		.lname	= "Read/write mix read",
		.type	= FIO_OPT_INT,
		.cb	= str_rwmix_read_cb,
		.maxval	= 100,
		.help	= "Percentage of mixed workload that is reads",
		.def	= "50",
		.interval = 5,
		.inverse = "rwmixwrite",
		.category = FIO_OPT_C_IO,
		.group	= FIO_OPT_G_RWMIX,
	},
	{
		.name	= "rwmixwrite",
		.lname	= "Read/write mix write",
		.type	= FIO_OPT_INT,
		.cb	= str_rwmix_write_cb,
		.maxval	= 100,
		.help	= "Percentage of mixed workload that is writes",
		.def	= "50",
		.interval = 5,
		.inverse = "rwmixread",
		.category = FIO_OPT_C_IO,
		.group	= FIO_OPT_G_RWMIX,
	},
	{
		.name	= "rwmixcycle",
		.lname	= "Read/write mix cycle",
		.type	= FIO_OPT_DEPRECATED,
		.category = FIO_OPT_C_IO,
		.group	= FIO_OPT_G_RWMIX,
	},
	{
		.name	= "nice",
		.lname	= "Nice",
		.type	= FIO_OPT_INT,
		.off1	= td_var_offset(nice),
		.help	= "Set job CPU nice value",
		.minval	= -19,
		.maxval	= 20,
		.def	= "0",
		.interval = 1,
		.category = FIO_OPT_C_GENERAL,
		.group	= FIO_OPT_G_CRED,
	},
#ifdef FIO_HAVE_IOPRIO
	{
		.name	= "prio",
		.lname	= "I/O nice priority",
		.type	= FIO_OPT_INT,
		.off1	= td_var_offset(ioprio),
		.help	= "Set job IO priority value",
		.minval	= 0,
		.maxval	= 7,
		.interval = 1,
		.category = FIO_OPT_C_GENERAL,
		.group	= FIO_OPT_G_CRED,
	},
	{
		.name	= "prioclass",
		.lname	= "I/O nice priority class",
		.type	= FIO_OPT_INT,
		.off1	= td_var_offset(ioprio_class),
		.help	= "Set job IO priority class",
		.minval	= 0,
		.maxval	= 3,
		.interval = 1,
		.category = FIO_OPT_C_GENERAL,
		.group	= FIO_OPT_G_CRED,
	},
#endif
	{
		.name	= "thinktime",
		.lname	= "Thinktime",
		.type	= FIO_OPT_INT,
		.off1	= td_var_offset(thinktime),
		.help	= "Idle time between IO buffers (usec)",
		.def	= "0",
		.category = FIO_OPT_C_IO,
		.group	= FIO_OPT_G_THINKTIME,
	},
	{
		.name	= "thinktime_spin",
		.lname	= "Thinktime spin",
		.type	= FIO_OPT_INT,
		.off1	= td_var_offset(thinktime_spin),
		.help	= "Start think time by spinning this amount (usec)",
		.def	= "0",
		.parent	= "thinktime",
		.hide	= 1,
		.category = FIO_OPT_C_IO,
		.group	= FIO_OPT_G_THINKTIME,
	},
	{
		.name	= "thinktime_blocks",
		.lname	= "Thinktime blocks",
		.type	= FIO_OPT_INT,
		.off1	= td_var_offset(thinktime_blocks),
		.help	= "IO buffer period between 'thinktime'",
		.def	= "1",
		.parent	= "thinktime",
		.hide	= 1,
		.category = FIO_OPT_C_IO,
		.group	= FIO_OPT_G_THINKTIME,
	},
	{
		.name	= "rate",
		.lname	= "I/O rate",
		.type	= FIO_OPT_INT,
		.off1	= td_var_offset(rate[DDIR_READ]),
		.off2	= td_var_offset(rate[DDIR_WRITE]),
		.off3	= td_var_offset(rate[DDIR_TRIM]),
		.help	= "Set bandwidth rate",
		.category = FIO_OPT_C_IO,
		.group	= FIO_OPT_G_RATE,
	},
	{
		.name	= "ratemin",
		.lname	= "I/O min rate",
		.type	= FIO_OPT_INT,
		.off1	= td_var_offset(ratemin[DDIR_READ]),
		.off2	= td_var_offset(ratemin[DDIR_WRITE]),
		.off3	= td_var_offset(ratemin[DDIR_TRIM]),
		.help	= "Job must meet this rate or it will be shutdown",
		.parent	= "rate",
		.hide	= 1,
		.category = FIO_OPT_C_IO,
		.group	= FIO_OPT_G_RATE,
	},
	{
		.name	= "rate_iops",
		.lname	= "I/O rate IOPS",
		.type	= FIO_OPT_INT,
		.off1	= td_var_offset(rate_iops[DDIR_READ]),
		.off2	= td_var_offset(rate_iops[DDIR_WRITE]),
		.off3	= td_var_offset(rate_iops[DDIR_TRIM]),
		.help	= "Limit IO used to this number of IO operations/sec",
		.hide	= 1,
		.category = FIO_OPT_C_IO,
		.group	= FIO_OPT_G_RATE,
	},
	{
		.name	= "rate_iops_min",
		.lname	= "I/O min rate IOPS",
		.type	= FIO_OPT_INT,
		.off1	= td_var_offset(rate_iops_min[DDIR_READ]),
		.off2	= td_var_offset(rate_iops_min[DDIR_WRITE]),
		.off3	= td_var_offset(rate_iops_min[DDIR_TRIM]),
		.help	= "Job must meet this rate or it will be shut down",
		.parent	= "rate_iops",
		.hide	= 1,
		.category = FIO_OPT_C_IO,
		.group	= FIO_OPT_G_RATE,
	},
	{
		.name	= "ratecycle",
		.lname	= "I/O rate cycle",
		.type	= FIO_OPT_INT,
		.off1	= td_var_offset(ratecycle),
		.help	= "Window average for rate limits (msec)",
		.def	= "1000",
		.parent = "rate",
		.hide	= 1,
		.category = FIO_OPT_C_IO,
		.group	= FIO_OPT_G_RATE,
	},
	{
		.name	= "max_latency",
		.type	= FIO_OPT_INT,
		.off1	= td_var_offset(max_latency),
		.help	= "Maximum tolerated IO latency (usec)",
		.category = FIO_OPT_C_IO,
		.group = FIO_OPT_G_RATE,
	},
	{
		.name	= "invalidate",
		.lname	= "Cache invalidate",
		.type	= FIO_OPT_BOOL,
		.off1	= td_var_offset(invalidate_cache),
		.help	= "Invalidate buffer/page cache prior to running job",
		.def	= "1",
		.category = FIO_OPT_C_IO,
		.group	= FIO_OPT_G_IO_TYPE,
	},
	{
		.name	= "sync",
		.lname	= "Synchronous I/O",
		.type	= FIO_OPT_BOOL,
		.off1	= td_var_offset(sync_io),
		.help	= "Use O_SYNC for buffered writes",
		.def	= "0",
		.parent = "buffered",
		.hide	= 1,
		.category = FIO_OPT_C_IO,
		.group	= FIO_OPT_G_IO_TYPE,
	},
	{
		.name	= "create_serialize",
		.lname	= "Create serialize",
		.type	= FIO_OPT_BOOL,
		.off1	= td_var_offset(create_serialize),
		.help	= "Serialize creating of job files",
		.def	= "1",
		.category = FIO_OPT_C_FILE,
		.group	= FIO_OPT_G_INVALID,
	},
	{
		.name	= "create_fsync",
		.lname	= "Create fsync",
		.type	= FIO_OPT_BOOL,
		.off1	= td_var_offset(create_fsync),
		.help	= "fsync file after creation",
		.def	= "1",
		.category = FIO_OPT_C_FILE,
		.group	= FIO_OPT_G_INVALID,
	},
	{
		.name	= "create_on_open",
		.lname	= "Create on open",
		.type	= FIO_OPT_BOOL,
		.off1	= td_var_offset(create_on_open),
		.help	= "Create files when they are opened for IO",
		.def	= "0",
		.category = FIO_OPT_C_FILE,
		.group	= FIO_OPT_G_INVALID,
	},
	{
		.name	= "create_only",
		.type	= FIO_OPT_BOOL,
		.off1	= td_var_offset(create_only),
		.help	= "Only perform file creation phase",
		.category = FIO_OPT_C_FILE,
		.def	= "0",
	},
	{
		.name	= "pre_read",
		.lname	= "Pre-read files",
		.type	= FIO_OPT_BOOL,
		.off1	= td_var_offset(pre_read),
		.help	= "Pre-read files before starting official testing",
		.def	= "0",
		.category = FIO_OPT_C_FILE,
		.group	= FIO_OPT_G_INVALID,
	},
#ifdef FIO_HAVE_CPU_AFFINITY
	{
		.name	= "cpumask",
		.lname	= "CPU mask",
		.type	= FIO_OPT_INT,
		.cb	= str_cpumask_cb,
		.help	= "CPU affinity mask",
		.category = FIO_OPT_C_GENERAL,
		.group	= FIO_OPT_G_CRED,
	},
	{
		.name	= "cpus_allowed",
		.lname	= "CPUs allowed",
		.type	= FIO_OPT_STR,
		.cb	= str_cpus_allowed_cb,
		.help	= "Set CPUs allowed",
		.category = FIO_OPT_C_GENERAL,
		.group	= FIO_OPT_G_CRED,
	},
#endif
#ifdef CONFIG_LIBNUMA
	{
		.name	= "numa_cpu_nodes",
		.type	= FIO_OPT_STR,
		.cb	= str_numa_cpunodes_cb,
		.help	= "NUMA CPU nodes bind",
	},
	{
		.name	= "numa_mem_policy",
		.type	= FIO_OPT_STR,
		.cb	= str_numa_mpol_cb,
		.help	= "NUMA memory policy setup",
	},
#endif
	{
		.name	= "end_fsync",
		.lname	= "End fsync",
		.type	= FIO_OPT_BOOL,
		.off1	= td_var_offset(end_fsync),
		.help	= "Include fsync at the end of job",
		.def	= "0",
		.category = FIO_OPT_C_FILE,
		.group	= FIO_OPT_G_INVALID,
	},
	{
		.name	= "fsync_on_close",
		.lname	= "Fsync on close",
		.type	= FIO_OPT_BOOL,
		.off1	= td_var_offset(fsync_on_close),
		.help	= "fsync files on close",
		.def	= "0",
		.category = FIO_OPT_C_FILE,
		.group	= FIO_OPT_G_INVALID,
	},
	{
		.name	= "unlink",
		.lname	= "Unlink file",
		.type	= FIO_OPT_BOOL,
		.off1	= td_var_offset(unlink),
		.help	= "Unlink created files after job has completed",
		.def	= "0",
		.category = FIO_OPT_C_FILE,
		.group	= FIO_OPT_G_INVALID,
	},
	{
		.name	= "exitall",
		.lname	= "Exit-all on terminate",
		.type	= FIO_OPT_STR_SET,
		.cb	= str_exitall_cb,
		.help	= "Terminate all jobs when one exits",
		.category = FIO_OPT_C_GENERAL,
		.group	= FIO_OPT_G_PROCESS,
	},
	{
		.name	= "stonewall",
		.lname	= "Wait for previous",
		.alias	= "wait_for_previous",
		.type	= FIO_OPT_STR_SET,
		.off1	= td_var_offset(stonewall),
		.help	= "Insert a hard barrier between this job and previous",
		.category = FIO_OPT_C_GENERAL,
		.group	= FIO_OPT_G_PROCESS,
	},
	{
		.name	= "new_group",
		.lname	= "New group",
		.type	= FIO_OPT_STR_SET,
		.off1	= td_var_offset(new_group),
		.help	= "Mark the start of a new group (for reporting)",
		.category = FIO_OPT_C_GENERAL,
		.group	= FIO_OPT_G_PROCESS,
	},
	{
		.name	= "thread",
		.lname	= "Thread",
		.type	= FIO_OPT_STR_SET,
		.off1	= td_var_offset(use_thread),
		.help	= "Use threads instead of processes",
		.category = FIO_OPT_C_GENERAL,
		.group	= FIO_OPT_G_PROCESS,
	},
	{
		.name	= "write_bw_log",
		.lname	= "Write bandwidth log",
		.type	= FIO_OPT_STR_STORE,
		.off1	= td_var_offset(bw_log_file),
		.help	= "Write log of bandwidth during run",
		.category = FIO_OPT_C_LOG,
		.group	= FIO_OPT_G_INVALID,
	},
	{
		.name	= "write_lat_log",
		.lname	= "Write latency log",
		.type	= FIO_OPT_STR_STORE,
		.off1	= td_var_offset(lat_log_file),
		.help	= "Write log of latency during run",
		.category = FIO_OPT_C_LOG,
		.group	= FIO_OPT_G_INVALID,
	},
	{
		.name	= "write_iops_log",
		.lname	= "Write IOPS log",
		.type	= FIO_OPT_STR,
		.off1	= td_var_offset(iops_log_file),
		.help	= "Write log of IOPS during run",
		.category = FIO_OPT_C_LOG,
		.group	= FIO_OPT_G_INVALID,
	},
	{
		.name	= "log_avg_msec",
		.lname	= "Log averaging (msec)",
		.type	= FIO_OPT_INT,
		.off1	= td_var_offset(log_avg_msec),
		.help	= "Average bw/iops/lat logs over this period of time",
		.def	= "0",
		.category = FIO_OPT_C_LOG,
		.group	= FIO_OPT_G_INVALID,
	},
	{
		.name	= "bwavgtime",
		.lname	= "Bandwidth average time",
		.type	= FIO_OPT_INT,
		.off1	= td_var_offset(bw_avg_time),
		.help	= "Time window over which to calculate bandwidth"
			  " (msec)",
		.def	= "500",
		.parent	= "write_bw_log",
		.hide	= 1,
		.interval = 100,
		.category = FIO_OPT_C_LOG,
		.group	= FIO_OPT_G_INVALID,
	},
	{
		.name	= "iopsavgtime",
		.lname	= "IOPS average time",
		.type	= FIO_OPT_INT,
		.off1	= td_var_offset(iops_avg_time),
		.help	= "Time window over which to calculate IOPS (msec)",
		.def	= "500",
		.parent	= "write_iops_log",
		.hide	= 1,
		.interval = 100,
		.category = FIO_OPT_C_LOG,
		.group	= FIO_OPT_G_INVALID,
	},
	{
		.name	= "group_reporting",
		.lname	= "Group reporting",
		.type	= FIO_OPT_BOOL,
		.off1	= td_var_offset(group_reporting),
		.help	= "Do reporting on a per-group basis",
		.def	= "1",
		.category = FIO_OPT_C_STAT,
		.group	= FIO_OPT_G_INVALID,
	},
	{
		.name	= "zero_buffers",
		.lname	= "Zero I/O buffers",
		.type	= FIO_OPT_STR_SET,
		.off1	= td_var_offset(zero_buffers),
		.help	= "Init IO buffers to all zeroes",
		.category = FIO_OPT_C_IO,
		.group	= FIO_OPT_G_IO_BUF,
	},
	{
		.name	= "refill_buffers",
		.lname	= "Refill I/O buffers",
		.type	= FIO_OPT_STR_SET,
		.off1	= td_var_offset(refill_buffers),
		.help	= "Refill IO buffers on every IO submit",
		.category = FIO_OPT_C_IO,
		.group	= FIO_OPT_G_IO_BUF,
	},
	{
		.name	= "scramble_buffers",
		.lname	= "Scramble I/O buffers",
		.type	= FIO_OPT_BOOL,
		.off1	= td_var_offset(scramble_buffers),
		.help	= "Slightly scramble buffers on every IO submit",
		.def	= "1",
		.category = FIO_OPT_C_IO,
		.group	= FIO_OPT_G_IO_BUF,
	},
	{
		.name	= "buffer_compress_percentage",
		.lname	= "Buffer compression percentage",
		.type	= FIO_OPT_INT,
		.off1	= td_var_offset(compress_percentage),
		.maxval	= 100,
		.minval	= 1,
		.help	= "How compressible the buffer is (approximately)",
		.interval = 5,
		.category = FIO_OPT_C_IO,
		.group	= FIO_OPT_G_IO_BUF,
	},
	{
		.name	= "buffer_compress_chunk",
		.lname	= "Buffer compression chunk size",
		.type	= FIO_OPT_INT,
		.off1	= td_var_offset(compress_chunk),
		.parent	= "buffer_compress_percentage",
		.hide	= 1,
		.help	= "Size of compressible region in buffer",
		.interval = 256,
		.category = FIO_OPT_C_IO,
		.group	= FIO_OPT_G_IO_BUF,
	},
	{
		.name	= "clat_percentiles",
		.lname	= "Completion latency percentiles",
		.type	= FIO_OPT_BOOL,
		.off1	= td_var_offset(clat_percentiles),
		.help	= "Enable the reporting of completion latency percentiles",
		.def	= "1",
		.category = FIO_OPT_C_STAT,
		.group	= FIO_OPT_G_INVALID,
	},
	{
		.name	= "percentile_list",
		.lname	= "Completion latency percentile list",
		.type	= FIO_OPT_FLOAT_LIST,
		.off1	= td_var_offset(percentile_list),
		.off2   = td_var_offset(overwrite_plist),
		.help	= "Specify a custom list of percentiles to report",
		.maxlen	= FIO_IO_U_LIST_MAX_LEN,
		.minfp	= 0.0,
		.maxfp	= 100.0,
		.category = FIO_OPT_C_STAT,
		.group	= FIO_OPT_G_INVALID,
	},

#ifdef FIO_HAVE_DISK_UTIL
	{
		.name	= "disk_util",
		.lname	= "Disk utilization",
		.type	= FIO_OPT_BOOL,
		.off1	= td_var_offset(do_disk_util),
		.help	= "Log disk utilization statistics",
		.def	= "1",
		.category = FIO_OPT_C_STAT,
		.group	= FIO_OPT_G_INVALID,
	},
#endif
	{
		.name	= "gtod_reduce",
		.lname	= "Reduce gettimeofday() calls",
		.type	= FIO_OPT_BOOL,
		.help	= "Greatly reduce number of gettimeofday() calls",
		.cb	= str_gtod_reduce_cb,
		.def	= "0",
		.hide_on_set = 1,
		.category = FIO_OPT_C_STAT,
		.group	= FIO_OPT_G_INVALID,
	},
	{
		.name	= "disable_lat",
		.lname	= "Disable all latency stats",
		.type	= FIO_OPT_BOOL,
		.off1	= td_var_offset(disable_lat),
		.help	= "Disable latency numbers",
		.parent	= "gtod_reduce",
		.hide	= 1,
		.def	= "0",
		.category = FIO_OPT_C_STAT,
		.group	= FIO_OPT_G_INVALID,
	},
	{
		.name	= "disable_clat",
		.lname	= "Disable completion latency stats",
		.type	= FIO_OPT_BOOL,
		.off1	= td_var_offset(disable_clat),
		.help	= "Disable completion latency numbers",
		.parent	= "gtod_reduce",
		.hide	= 1,
		.def	= "0",
		.category = FIO_OPT_C_STAT,
		.group	= FIO_OPT_G_INVALID,
	},
	{
		.name	= "disable_slat",
		.lname	= "Disable submission latency stats",
		.type	= FIO_OPT_BOOL,
		.off1	= td_var_offset(disable_slat),
		.help	= "Disable submission latency numbers",
		.parent	= "gtod_reduce",
		.hide	= 1,
		.def	= "0",
		.category = FIO_OPT_C_STAT,
		.group	= FIO_OPT_G_INVALID,
	},
	{
		.name	= "disable_bw_measurement",
		.lname	= "Disable bandwidth stats",
		.type	= FIO_OPT_BOOL,
		.off1	= td_var_offset(disable_bw),
		.help	= "Disable bandwidth logging",
		.parent	= "gtod_reduce",
		.hide	= 1,
		.def	= "0",
		.category = FIO_OPT_C_STAT,
		.group	= FIO_OPT_G_INVALID,
	},
	{
		.name	= "gtod_cpu",
		.lname	= "Dedicated gettimeofday() CPU",
		.type	= FIO_OPT_INT,
		.cb	= str_gtod_cpu_cb,
		.help	= "Set up dedicated gettimeofday() thread on this CPU",
		.verify	= gtod_cpu_verify,
		.category = FIO_OPT_C_GENERAL,
		.group	= FIO_OPT_G_CLOCK,
	},
	{
		.name	= "continue_on_error",
		.lname	= "Continue on error",
		.type	= FIO_OPT_STR,
		.off1	= td_var_offset(continue_on_error),
		.help	= "Continue on non-fatal errors during IO",
		.def	= "none",
		.category = FIO_OPT_C_GENERAL,
		.group	= FIO_OPT_G_ERR,
		.posval = {
			  { .ival = "none",
			    .oval = ERROR_TYPE_NONE,
			    .help = "Exit when an error is encountered",
			  },
			  { .ival = "read",
			    .oval = ERROR_TYPE_READ,
			    .help = "Continue on read errors only",
			  },
			  { .ival = "write",
			    .oval = ERROR_TYPE_WRITE,
			    .help = "Continue on write errors only",
			  },
			  { .ival = "io",
			    .oval = ERROR_TYPE_READ | ERROR_TYPE_WRITE,
			    .help = "Continue on any IO errors",
			  },
			  { .ival = "verify",
			    .oval = ERROR_TYPE_VERIFY,
			    .help = "Continue on verify errors only",
			  },
			  { .ival = "all",
			    .oval = ERROR_TYPE_ANY,
			    .help = "Continue on all io and verify errors",
			  },
			  { .ival = "0",
			    .oval = ERROR_TYPE_NONE,
			    .help = "Alias for 'none'",
			  },
			  { .ival = "1",
			    .oval = ERROR_TYPE_ANY,
			    .help = "Alias for 'all'",
			  },
		},
	},
	{
		.name	= "ignore_error",
		.type	= FIO_OPT_STR,
		.cb	= str_ignore_error_cb,
		.help	= "Set a specific list of errors to ignore",
		.parent	= "rw",
		.category = FIO_OPT_C_GENERAL,
		.group	= FIO_OPT_G_ERR,
	},
	{
		.name	= "error_dump",
		.type	= FIO_OPT_BOOL,
		.off1	= td_var_offset(error_dump),
		.def	= "0",
		.help	= "Dump info on each error",
		.category = FIO_OPT_C_GENERAL,
		.group	= FIO_OPT_G_ERR,
	},
	{
		.name	= "profile",
		.lname	= "Profile",
		.type	= FIO_OPT_STR_STORE,
		.off1	= td_var_offset(profile),
		.help	= "Select a specific builtin performance test",
		.category = FIO_OPT_C_PROFILE,
		.group	= FIO_OPT_G_INVALID,
	},
	{
		.name	= "cgroup",
		.lname	= "Cgroup",
		.type	= FIO_OPT_STR_STORE,
		.off1	= td_var_offset(cgroup),
		.help	= "Add job to cgroup of this name",
		.category = FIO_OPT_C_GENERAL,
		.group	= FIO_OPT_G_CGROUP,
	},
	{
		.name	= "cgroup_nodelete",
		.lname	= "Cgroup no-delete",
		.type	= FIO_OPT_BOOL,
		.off1	= td_var_offset(cgroup_nodelete),
		.help	= "Do not delete cgroups after job completion",
		.def	= "0",
		.parent	= "cgroup",
		.category = FIO_OPT_C_GENERAL,
		.group	= FIO_OPT_G_CGROUP,
	},
	{
		.name	= "cgroup_weight",
		.lname	= "Cgroup weight",
		.type	= FIO_OPT_INT,
		.off1	= td_var_offset(cgroup_weight),
		.help	= "Use given weight for cgroup",
		.minval = 100,
		.maxval	= 1000,
		.parent	= "cgroup",
		.category = FIO_OPT_C_GENERAL,
		.group	= FIO_OPT_G_CGROUP,
	},
	{
		.name	= "uid",
		.lname	= "User ID",
		.type	= FIO_OPT_INT,
		.off1	= td_var_offset(uid),
		.help	= "Run job with this user ID",
		.category = FIO_OPT_C_GENERAL,
		.group	= FIO_OPT_G_CRED,
	},
	{
		.name	= "gid",
		.lname	= "Group ID",
		.type	= FIO_OPT_INT,
		.off1	= td_var_offset(gid),
		.help	= "Run job with this group ID",
		.category = FIO_OPT_C_GENERAL,
		.group	= FIO_OPT_G_CRED,
	},
	{
		.name	= "kb_base",
		.lname	= "KB Base",
		.type	= FIO_OPT_INT,
		.off1	= td_var_offset(kb_base),
		.verify	= kb_base_verify,
		.prio	= 1,
		.def	= "1024",
		.help	= "How many bytes per KB for reporting (1000 or 1024)",
		.category = FIO_OPT_C_GENERAL,
		.group	= FIO_OPT_G_INVALID,
	},
	{
		.name	= "hugepage-size",
		.lname	= "Hugepage size",
		.type	= FIO_OPT_INT,
		.off1	= td_var_offset(hugepage_size),
		.help	= "When using hugepages, specify size of each page",
		.def	= __fio_stringify(FIO_HUGE_PAGE),
		.interval = 1024 * 1024,
		.category = FIO_OPT_C_GENERAL,
		.group	= FIO_OPT_G_INVALID,
	},
	{
		.name	= "flow_id",
		.lname	= "I/O flow ID",
		.type	= FIO_OPT_INT,
		.off1	= td_var_offset(flow_id),
		.help	= "The flow index ID to use",
		.def	= "0",
		.category = FIO_OPT_C_IO,
		.group	= FIO_OPT_G_IO_FLOW,
	},
	{
		.name	= "flow",
		.lname	= "I/O flow weight",
		.type	= FIO_OPT_INT,
		.off1	= td_var_offset(flow),
		.help	= "Weight for flow control of this job",
		.parent	= "flow_id",
		.hide	= 1,
		.def	= "0",
		.category = FIO_OPT_C_IO,
		.group	= FIO_OPT_G_IO_FLOW,
	},
	{
		.name	= "flow_watermark",
		.lname	= "I/O flow watermark",
		.type	= FIO_OPT_INT,
		.off1	= td_var_offset(flow_watermark),
		.help	= "High watermark for flow control. This option"
			" should be set to the same value for all threads"
			" with non-zero flow.",
		.parent	= "flow_id",
		.hide	= 1,
		.def	= "1024",
		.category = FIO_OPT_C_IO,
		.group	= FIO_OPT_G_IO_FLOW,
	},
	{
		.name	= "flow_sleep",
		.lname	= "I/O flow sleep",
		.type	= FIO_OPT_INT,
		.off1	= td_var_offset(flow_sleep),
		.help	= "How many microseconds to sleep after being held"
			" back by the flow control mechanism",
		.parent	= "flow_id",
		.hide	= 1,
		.def	= "0",
		.category = FIO_OPT_C_IO,
		.group	= FIO_OPT_G_IO_FLOW,
	},
	{
		.name = NULL,
	},
};

static void add_to_lopt(struct option *lopt, struct fio_option *o,
			const char *name, int val)
{
	lopt->name = (char *) name;
	lopt->val = val;
	if (o->type == FIO_OPT_STR_SET)
		lopt->has_arg = no_argument;
	else
		lopt->has_arg = required_argument;
}

static void options_to_lopts(struct fio_option *opts,
			      struct option *long_options,
			      int i, int option_type)
{
	struct fio_option *o = &opts[0];
	while (o->name) {
		add_to_lopt(&long_options[i], o, o->name, option_type);
		if (o->alias) {
			i++;
			add_to_lopt(&long_options[i], o, o->alias, option_type);
		}

		i++;
		o++;
		assert(i < FIO_NR_OPTIONS);
	}
}

void fio_options_set_ioengine_opts(struct option *long_options,
				   struct thread_data *td)
{
	unsigned int i;

	i = 0;
	while (long_options[i].name) {
		if (long_options[i].val == FIO_GETOPT_IOENGINE) {
			memset(&long_options[i], 0, sizeof(*long_options));
			break;
		}
		i++;
	}

	/*
	 * Just clear out the prior ioengine options.
	 */
	if (!td || !td->eo)
		return;

	options_to_lopts(td->io_ops->options, long_options, i,
			 FIO_GETOPT_IOENGINE);
}

void fio_options_dup_and_init(struct option *long_options)
{
	unsigned int i;

	options_init(fio_options);

	i = 0;
	while (long_options[i].name)
		i++;

	options_to_lopts(fio_options, long_options, i, FIO_GETOPT_JOB);
}

struct fio_keyword {
	const char *word;
	const char *desc;
	char *replace;
};

static struct fio_keyword fio_keywords[] = {
	{
		.word	= "$pagesize",
		.desc	= "Page size in the system",
	},
	{
		.word	= "$mb_memory",
		.desc	= "Megabytes of memory online",
	},
	{
		.word	= "$ncpus",
		.desc	= "Number of CPUs online in the system",
	},
	{
		.word	= NULL,
	},
};

void fio_keywords_init(void)
{
	unsigned long long mb_memory;
	char buf[128];
	long l;

	sprintf(buf, "%lu", (unsigned long) page_size);
	fio_keywords[0].replace = strdup(buf);

	mb_memory = os_phys_mem() / (1024 * 1024);
	sprintf(buf, "%llu", mb_memory);
	fio_keywords[1].replace = strdup(buf);

	l = cpus_online();
	sprintf(buf, "%lu", l);
	fio_keywords[2].replace = strdup(buf);
}

#define BC_APP		"bc"

static char *bc_calc(char *str)
{
	char buf[128], *tmp;
	FILE *f;
	int ret;

	/*
	 * No math, just return string
	 */
	if ((!strchr(str, '+') && !strchr(str, '-') && !strchr(str, '*') &&
	     !strchr(str, '/')) || strchr(str, '\''))
		return str;

	/*
	 * Split option from value, we only need to calculate the value
	 */
	tmp = strchr(str, '=');
	if (!tmp)
		return str;

	tmp++;

	/*
	 * Prevent buffer overflows; such a case isn't reasonable anyway
	 */
	if (strlen(str) >= 128 || strlen(tmp) > 100)
		return str;

	sprintf(buf, "which %s > /dev/null", BC_APP);
	if (system(buf)) {
		log_err("fio: bc is needed for performing math\n");
		return NULL;
	}

	sprintf(buf, "echo '%s' | %s", tmp, BC_APP);
	f = popen(buf, "r");
	if (!f)
		return NULL;

	ret = fread(&buf[tmp - str], 1, 128 - (tmp - str), f);
	if (ret <= 0)
		return NULL;

	pclose(f);
	buf[(tmp - str) + ret - 1] = '\0';
	memcpy(buf, str, tmp - str);
	free(str);
	return strdup(buf);
}

/*
 * Return a copy of the input string with substrings of the form ${VARNAME}
 * substituted with the value of the environment variable VARNAME.  The
 * substitution always occurs, even if VARNAME is empty or the corresponding
 * environment variable undefined.
 */
static char *option_dup_subs(const char *opt)
{
	char out[OPT_LEN_MAX+1];
	char in[OPT_LEN_MAX+1];
	char *outptr = out;
	char *inptr = in;
	char *ch1, *ch2, *env;
	ssize_t nchr = OPT_LEN_MAX;
	size_t envlen;

	if (strlen(opt) + 1 > OPT_LEN_MAX) {
		log_err("OPT_LEN_MAX (%d) is too small\n", OPT_LEN_MAX);
		return NULL;
	}

	in[OPT_LEN_MAX] = '\0';
	strncpy(in, opt, OPT_LEN_MAX);

	while (*inptr && nchr > 0) {
		if (inptr[0] == '$' && inptr[1] == '{') {
			ch2 = strchr(inptr, '}');
			if (ch2 && inptr+1 < ch2) {
				ch1 = inptr+2;
				inptr = ch2+1;
				*ch2 = '\0';

				env = getenv(ch1);
				if (env) {
					envlen = strlen(env);
					if (envlen <= nchr) {
						memcpy(outptr, env, envlen);
						outptr += envlen;
						nchr -= envlen;
					}
				}

				continue;
			}
		}

		*outptr++ = *inptr++;
		--nchr;
	}

	*outptr = '\0';
	return strdup(out);
}

/*
 * Look for reserved variable names and replace them with real values
 */
static char *fio_keyword_replace(char *opt)
{
	char *s;
	int i;
	int docalc = 0;

	for (i = 0; fio_keywords[i].word != NULL; i++) {
		struct fio_keyword *kw = &fio_keywords[i];

		while ((s = strstr(opt, kw->word)) != NULL) {
			char *new = malloc(strlen(opt) + 1);
			char *o_org = opt;
			int olen = s - opt;
			int len;

			/*
			 * Copy part of the string before the keyword and
			 * sprintf() the replacement after it.
			 */
			memcpy(new, opt, olen);
			len = sprintf(new + olen, "%s", kw->replace);

			/*
			 * If there's more in the original string, copy that
			 * in too
			 */
			opt += strlen(kw->word) + olen;
			if (strlen(opt))
				memcpy(new + olen + len, opt, opt - o_org - 1);

			/*
			 * replace opt and free the old opt
			 */
			opt = new;
			free(o_org);

			docalc = 1;
		}
	}

	/*
	 * Check for potential math and invoke bc, if possible
	 */
	if (docalc)
		opt = bc_calc(opt);

	return opt;
}

static char **dup_and_sub_options(char **opts, int num_opts)
{
	int i;
	char **opts_copy = malloc(num_opts * sizeof(*opts));
	for (i = 0; i < num_opts; i++) {
		opts_copy[i] = option_dup_subs(opts[i]);
		if (!opts_copy[i])
			continue;
		opts_copy[i] = fio_keyword_replace(opts_copy[i]);
	}
	return opts_copy;
}

int fio_options_parse(struct thread_data *td, char **opts, int num_opts)
{
	int i, ret, unknown;
	char **opts_copy;

	sort_options(opts, fio_options, num_opts);
	opts_copy = dup_and_sub_options(opts, num_opts);

	for (ret = 0, i = 0, unknown = 0; i < num_opts; i++) {
		struct fio_option *o;
		int newret = parse_option(opts_copy[i], opts[i], fio_options,
						&o, td);

		if (opts_copy[i]) {
			if (newret && !o) {
				unknown++;
				continue;
			}
			free(opts_copy[i]);
			opts_copy[i] = NULL;
		}

		ret |= newret;
	}

	if (unknown) {
		ret |= ioengine_load(td);
		if (td->eo) {
			sort_options(opts_copy, td->io_ops->options, num_opts);
			opts = opts_copy;
		}
		for (i = 0; i < num_opts; i++) {
			struct fio_option *o = NULL;
			int newret = 1;
			if (!opts_copy[i])
				continue;

			if (td->eo)
				newret = parse_option(opts_copy[i], opts[i],
						      td->io_ops->options, &o,
						      td->eo);

			ret |= newret;
			if (!o)
				log_err("Bad option <%s>\n", opts[i]);

			free(opts_copy[i]);
			opts_copy[i] = NULL;
		}
	}

	free(opts_copy);
	return ret;
}

int fio_cmd_option_parse(struct thread_data *td, const char *opt, char *val)
{
	return parse_cmd_option(opt, val, fio_options, td);
}

int fio_cmd_ioengine_option_parse(struct thread_data *td, const char *opt,
				char *val)
{
	return parse_cmd_option(opt, val, td->io_ops->options, td);
}

void fio_fill_default_options(struct thread_data *td)
{
	fill_default_options(td, fio_options);
}

int fio_show_option_help(const char *opt)
{
	return show_cmd_help(fio_options, opt);
}

void options_mem_dupe(void *data, struct fio_option *options)
{
	struct fio_option *o;
	char **ptr;

	for (o = &options[0]; o->name; o++) {
		if (o->type != FIO_OPT_STR_STORE)
			continue;

		ptr = td_var(data, o->off1);
		if (*ptr)
			*ptr = strdup(*ptr);
	}
}

/*
 * dupe FIO_OPT_STR_STORE options
 */
void fio_options_mem_dupe(struct thread_data *td)
{
	options_mem_dupe(&td->o, fio_options);

	if (td->eo && td->io_ops) {
		void *oldeo = td->eo;

		td->eo = malloc(td->io_ops->option_struct_size);
		memcpy(td->eo, oldeo, td->io_ops->option_struct_size);
		options_mem_dupe(td->eo, td->io_ops->options);
	}
}

unsigned int fio_get_kb_base(void *data)
{
	struct thread_options *o = data;
	unsigned int kb_base = 0;

	if (o)
		kb_base = o->kb_base;
	if (!kb_base)
		kb_base = 1024;

	return kb_base;
}

int add_option(struct fio_option *o)
{
	struct fio_option *__o;
	int opt_index = 0;

	__o = fio_options;
	while (__o->name) {
		opt_index++;
		__o++;
	}

	memcpy(&fio_options[opt_index], o, sizeof(*o));
	return 0;
}

void invalidate_profile_options(const char *prof_name)
{
	struct fio_option *o;

	o = fio_options;
	while (o->name) {
		if (o->prof_name && !strcmp(o->prof_name, prof_name)) {
			o->type = FIO_OPT_INVALID;
			o->prof_name = NULL;
		}
		o++;
	}
}

void add_opt_posval(const char *optname, const char *ival, const char *help)
{
	struct fio_option *o;
	unsigned int i;

	o = find_option(fio_options, optname);
	if (!o)
		return;

	for (i = 0; i < PARSE_MAX_VP; i++) {
		if (o->posval[i].ival)
			continue;

		o->posval[i].ival = ival;
		o->posval[i].help = help;
		break;
	}
}

void del_opt_posval(const char *optname, const char *ival)
{
	struct fio_option *o;
	unsigned int i;

	o = find_option(fio_options, optname);
	if (!o)
		return;

	for (i = 0; i < PARSE_MAX_VP; i++) {
		if (!o->posval[i].ival)
			continue;
		if (strcmp(o->posval[i].ival, ival))
			continue;

		o->posval[i].ival = NULL;
		o->posval[i].help = NULL;
	}
}

void fio_options_free(struct thread_data *td)
{
	options_free(fio_options, td);
	if (td->eo && td->io_ops && td->io_ops->options) {
		options_free(td->io_ops->options, td->eo);
		free(td->eo);
		td->eo = NULL;
	}
}

struct fio_option *fio_option_find(const char *name)
{
	return find_option(fio_options, name);
}
<|MERGE_RESOLUTION|>--- conflicted
+++ resolved
@@ -2193,12 +2193,9 @@
 		.name	= "experimental_verify",
 		.off1	= td_var_offset(experimental_verify),
 		.type	= FIO_OPT_BOOL,
-<<<<<<< HEAD
+		.help	= "Enable experimental verification",
 		.category = FIO_OPT_C_IO,
 		.group	= FIO_OPT_G_VERIFY,
-=======
-		.help	= "Enable experimental verification",
->>>>>>> 899fab33
 	},
 #ifdef FIO_HAVE_TRIM
 	{
